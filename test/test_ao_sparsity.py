# -*- coding: utf-8 -*-

from torch.testing._internal.common_utils import run_tests

# Kernels
from ao.sparsity.test_kernels import TestQuantizedSparseKernels  # noqa: F401
from ao.sparsity.test_kernels import TestQuantizedSparseLayers  # noqa: F401

<<<<<<< HEAD
# Sparsifier
from ao.sparsity.test_sparsifier import TestBaseSparsifier  # noqa: F401
=======
# Parametrizations
from ao.sparsity.test_parametrization import TestFakeSparsity  # noqa: F401
>>>>>>> 6ab0d382

if __name__ == '__main__':
    run_tests()<|MERGE_RESOLUTION|>--- conflicted
+++ resolved
@@ -6,13 +6,11 @@
 from ao.sparsity.test_kernels import TestQuantizedSparseKernels  # noqa: F401
 from ao.sparsity.test_kernels import TestQuantizedSparseLayers  # noqa: F401
 
-<<<<<<< HEAD
+# Parametrizations
+from ao.sparsity.test_parametrization import TestFakeSparsity  # noqa: F401
+
 # Sparsifier
 from ao.sparsity.test_sparsifier import TestBaseSparsifier  # noqa: F401
-=======
-# Parametrizations
-from ao.sparsity.test_parametrization import TestFakeSparsity  # noqa: F401
->>>>>>> 6ab0d382
 
 if __name__ == '__main__':
     run_tests()