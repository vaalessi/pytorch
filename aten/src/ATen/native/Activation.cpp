#include <ATen/native/Activation.h>

#include <ATen/ATen.h>
#include <ATen/CPUApplyUtils.h>
#include <ATen/Dispatch.h>
#include <ATen/NativeFunctions.h>
#include <ATen/native/TensorIterator.h>
#include <ATen/Parallel.h>
#if defined(C10_MOBILE) && defined(USE_XNNPACK)
#include <ATen/native/xnnpack/Engine.h>
#endif
#include <ATen/core/DistributionsHelper.h>

#include <c10/util/irange.h>

namespace at {
namespace meta {
// computes `result = self <= threshold ? value : other`
// other is `self` in threshold() and `grad` in threshold_backward()
TORCH_META_FUNC(threshold)(const Tensor& self, const Scalar& threshold, const Scalar& value) {
  const Tensor& result = maybe_get_output();
  build(TensorIteratorConfig()
    .set_check_mem_overlap(false)  // threshold is idempotent, so overlap is okay
    .add_output(result)
    .add_input(self)
    .add_input(self) // other
    .allow_cpu_scalars(true)
    .promote_inputs_to_common_dtype(true)
    .cast_common_dtype_to_outputs(true)
    .enforce_safe_casting_to_output(true));
}
// computes `result = self <= threshold ? value : other`
// other is `self` in threshold() and `grad` in threshold_backward()
TORCH_META_FUNC(threshold_backward)(const Tensor& grad, const Tensor& self, const Scalar& threshold) {
  const Tensor& gradInput = maybe_get_output();
  build(TensorIteratorConfig()
    .set_check_mem_overlap(false)  // threshold is idempotent, so overlap is okay
    .add_output(gradInput)
    .add_input(self)
    .add_input(grad)  // other
    .allow_cpu_scalars(true)
    .promote_inputs_to_common_dtype(true)
    .cast_common_dtype_to_outputs(true)
    .enforce_safe_casting_to_output(true));
}

TORCH_META_FUNC(elu) (
  const Tensor& self, const Scalar& alpha, const Scalar& scale, const Scalar& input_scale
) {
  build_unary_op(maybe_get_output(), self);
}

TORCH_META_FUNC(elu_backward) (
  const Tensor& grad_output,
  const Scalar& alpha,
  const Scalar& scale,
  const Scalar& input_scale,
  bool is_result,
  const Tensor& self_or_result
) {
  TORCH_CHECK(
    !is_result || alpha.to<double>() >= 0.0,
    "In-place elu backward calculation is triggered with a negative slope which is not supported. "
    "This is caused by calling in-place forward function with a negative slope, "
    "please call out-of-place version instead.");

  build_borrowing_binary_op(maybe_get_output(), grad_output, self_or_result);
}

TORCH_META_FUNC(silu) (const Tensor& self) {
  build_unary_op(maybe_get_output(), self);
}

<<<<<<< HEAD
TORCH_META_FUNC(silu_backward) (
  const Tensor& grad_output, const Tensor& input
) {
  build_borrowing_binary_op(maybe_get_output(), grad_output, input);
=======
TORCH_META_FUNC(mish) (const Tensor& self) {
  build_unary_op(maybe_get_output(), self);
>>>>>>> a8362b67
}

TORCH_META_FUNC(softplus) (
  const Tensor& self, const Scalar& beta, const Scalar& threshold
) {
  build_unary_op(maybe_get_output(), self);
}

TORCH_META_FUNC(softplus_backward) (
  const Tensor& grad_output,
  const Tensor& self,
  const Scalar& beta,
  const Scalar& threshold,
  const Tensor& output
) {
  build_borrowing_binary_op(maybe_get_output(), grad_output, self);
}

TORCH_META_FUNC(leaky_relu) (
  const Tensor& self, const Scalar& negval
) {
  build_unary_op(maybe_get_output(), self);
}

// Note: leakyReLu backward calculation doesn't support in-place call with negative slope.
// The reason is that for in-place forward call, the forward result will be saved into autograd
// node instead of the input itself, when calculating backward gradient, there is no way to know
// whether the original input for current node is positive or not if the input slope is
// negative. eg. forward is 2, slope is -0.2, the original input for this node could be
// either 2, or -10, so no way to get a correct backward gradient in this case.
TORCH_META_FUNC(leaky_relu_backward) (
  const Tensor& grad_output,
  const Tensor& self_or_result,
  const Scalar& negval,
  bool is_result
) {
  TORCH_CHECK(
    !is_result || negval.to<double>() >= 0.0,
    "In-place leakyReLu backward calculation is triggered with a negative slope which is not supported. "
    "This is caused by calling in-place forward function with a negative slope, "
    "please call out-of-place version instead. File an issue at https://github.com/pytorch/pytorch if you do "
    "require supporting in-place leakRelu backward calculation with negative slope");

  build_borrowing_binary_op(maybe_get_output(), self_or_result, grad_output);
}

TORCH_META_FUNC(hardsigmoid) (const Tensor& self) {
  build_unary_op(maybe_get_output(), self);
}

TORCH_META_FUNC(hardsigmoid_backward) (const Tensor& grad_output, const Tensor& self) {
  build_borrowing_binary_op(maybe_get_output(), grad_output, self);
}

TORCH_META_FUNC(hardshrink) (const Tensor & self, const Scalar& lambd) {
  build_unary_op(maybe_get_output(), self);
}

TORCH_META_FUNC(hardshrink_backward) (
  const Tensor & grad, const Tensor & self, const Scalar& lambd
) {
  build_borrowing_binary_op(maybe_get_output(), grad, self);
}

static inline void softshrink_check(const Scalar& lambd) {
  double lamb = lambd.to<double>();
  TORCH_CHECK(lamb >= 0, "lambda must be greater or equal to 0, but found to be ", lamb, ".");
}

TORCH_META_FUNC(softshrink) (
  const Tensor & self, const Scalar& lambd
) {
  softshrink_check(lambd);
  build_unary_op(maybe_get_output(), self);
}

TORCH_META_FUNC(softshrink_backward) (
  const Tensor & grad, const Tensor & self, const Scalar& lambd
) {
  build_borrowing_binary_op(maybe_get_output(), grad, self);
}

TORCH_META_FUNC(gelu) (const Tensor & self) {
  build_unary_op(maybe_get_output(), self);
}

TORCH_META_FUNC(gelu_backward) (
  const Tensor& grad, const Tensor& self
) {
  build_borrowing_binary_op(maybe_get_output(), grad, self);
}

} // namespace meta

namespace native {

static const double SELU_ALPHA = 1.6732632423543772848170429916717;
static const double SELU_SCALE = 1.0507009873554804934193349852946;

// NOLINTNEXTLINE(cppcoreguidelines-avoid-non-const-global-variables)
DEFINE_DISPATCH(elu_stub);
// NOLINTNEXTLINE(cppcoreguidelines-avoid-non-const-global-variables)
DEFINE_DISPATCH(elu_backward_stub);
// NOLINTNEXTLINE(cppcoreguidelines-avoid-non-const-global-variables)
DEFINE_DISPATCH(softplus_stub);
// NOLINTNEXTLINE(cppcoreguidelines-avoid-non-const-global-variables)
DEFINE_DISPATCH(softplus_backward_stub);
// NOLINTNEXTLINE(cppcoreguidelines-avoid-non-const-global-variables)
DEFINE_DISPATCH(log_sigmoid_cpu_stub);
// NOLINTNEXTLINE(cppcoreguidelines-avoid-non-const-global-variables)
DEFINE_DISPATCH(log_sigmoid_backward_cpu_stub);
// NOLINTNEXTLINE(cppcoreguidelines-avoid-non-const-global-variables)
DEFINE_DISPATCH(threshold_stub);
// NOLINTNEXTLINE(cppcoreguidelines-avoid-non-const-global-variables)
DEFINE_DISPATCH(hardtanh_backward_stub);
// NOLINTNEXTLINE(cppcoreguidelines-avoid-non-const-global-variables)
DEFINE_DISPATCH(hardsigmoid_stub);
// NOLINTNEXTLINE(cppcoreguidelines-avoid-non-const-global-variables)
DEFINE_DISPATCH(hardsigmoid_backward_stub);
// NOLINTNEXTLINE(cppcoreguidelines-avoid-non-const-global-variables)
DEFINE_DISPATCH(hardswish_stub);
// NOLINTNEXTLINE(cppcoreguidelines-avoid-non-const-global-variables)
DEFINE_DISPATCH(hardswish_backward_stub);
// NOLINTNEXTLINE(cppcoreguidelines-avoid-non-const-global-variables)
DEFINE_DISPATCH(hardshrink_stub);
// NOLINTNEXTLINE(cppcoreguidelines-avoid-non-const-global-variables)
DEFINE_DISPATCH(softshrink_stub);
// NOLINTNEXTLINE(cppcoreguidelines-avoid-non-const-global-variables)
DEFINE_DISPATCH(shrink_backward_stub);
// NOLINTNEXTLINE(cppcoreguidelines-avoid-non-const-global-variables)
DEFINE_DISPATCH(leaky_relu_stub);
// NOLINTNEXTLINE(cppcoreguidelines-avoid-non-const-global-variables)
DEFINE_DISPATCH(leaky_relu_backward_stub);
// NOLINTNEXTLINE(cppcoreguidelines-avoid-non-const-global-variables)
DEFINE_DISPATCH(silu_stub);
// NOLINTNEXTLINE(cppcoreguidelines-avoid-non-const-global-variables)
DEFINE_DISPATCH(silu_backward_stub);
// NOLINTNEXTLINE(cppcoreguidelines-avoid-non-const-global-variables)
DEFINE_DISPATCH(mish_stub);
// NOLINTNEXTLINE(cppcoreguidelines-avoid-non-const-global-variables)
DEFINE_DISPATCH(mish_backward_stub);

TORCH_IMPL_FUNC(elu_out) (
  const Tensor& self, const Scalar& alpha, const Scalar& scale, const Scalar& input_scale, const Tensor& result
) {
  elu_stub(device_type(), *this, alpha, scale, input_scale);
}

TORCH_IMPL_FUNC(elu_backward_out) (
  const Tensor& grad_output,
  const Scalar& alpha,
  const Scalar& scale,
  const Scalar& input_scale,
  bool is_result,
  const Tensor& self_or_result,
  const Tensor& grad_input
) {
  elu_backward_stub(device_type(), *this, alpha, scale, input_scale, is_result);
}

TORCH_IMPL_FUNC(silu_out) (
  const Tensor& self, const Tensor& result
) {
  silu_stub(device_type(), *this);
}

<<<<<<< HEAD
TORCH_IMPL_FUNC(silu_backward_out) (
  const Tensor& grad_output, const Tensor& input, const Tensor& grad_input
) {
  silu_backward_stub(device_type(), *this);
=======
TORCH_IMPL_FUNC(mish_out) (
  const Tensor& self, const Tensor& result
) {
  mish_stub(device_type(), *this);
>>>>>>> a8362b67
}

TORCH_IMPL_FUNC(softplus_out) (
  const Tensor& self, const Scalar& beta, const Scalar& threshold, const Tensor& result
) {
  softplus_stub(device_type(), *this, beta, threshold);
}

TORCH_IMPL_FUNC(softplus_backward_out) (
  const Tensor& grad_output,
  const Tensor& self,
  const Scalar& beta,
  const Scalar& threshold,
  const Tensor& output,
  const Tensor& grad_input
) {
  softplus_backward_stub(device_type(), *this, beta, threshold);
}

TORCH_IMPL_FUNC(leaky_relu_out) (
  const Tensor& self, const Scalar& negval, const Tensor& result
) {
  leaky_relu_stub(device_type(), *this, negval);
}

TORCH_IMPL_FUNC(leaky_relu_backward_out) (
  const Tensor& grad_output,
  const Tensor& self_or_result,
  const Scalar& negval,
  bool is_result,
  const Tensor& grad_input
) {
  leaky_relu_backward_stub(device_type(), *this, negval);
}

TORCH_IMPL_FUNC(hardsigmoid_out) (
  const Tensor& self, const Tensor& result
) {
  hardsigmoid_stub(device_type(), *this);
}

TORCH_IMPL_FUNC(hardsigmoid_backward_out) (
  const Tensor& grad_output, const Tensor& self, const Tensor& grad_input
) {
  hardsigmoid_backward_stub(device_type(), *this);
}

TORCH_IMPL_FUNC(hardshrink_out) (
  const Tensor & self, const Scalar& lambd, const Tensor& result
) {
  hardshrink_stub(device_type(), *this, lambd);
}

TORCH_IMPL_FUNC(hardshrink_backward_out) (
  const Tensor & grad, const Tensor & self, const Scalar& lambd, const Tensor& grad_input
) {
  shrink_backward_stub(device_type(), *this, lambd);
}

TORCH_IMPL_FUNC(softshrink_out) (
  const Tensor & self, const Scalar& lambd, const Tensor& result
) {
  softshrink_stub(device_type(), *this, lambd);
}

TORCH_IMPL_FUNC(softshrink_backward_out) (
  const Tensor & grad, const Tensor & self, const Scalar& lambd, const Tensor& grad_input
) {
  shrink_backward_stub(device_type(), *this, lambd);
}

TORCH_IMPL_FUNC(gelu_out_cpu) (
  const Tensor& self, const Tensor& result
) {
  GeluKernel(kCPU, *this);
}

TORCH_IMPL_FUNC(gelu_backward_out_cpu) (
  const Tensor& grad, const Tensor& self, const Tensor& grad_input
) {
  GeluBackwardKernel(kCPU, *this);
}

Tensor hardtanh(const Tensor& self, const Scalar& min, const Scalar& max) {
  return at::clamp(self, min, max);
}

Tensor& hardtanh_out(const Tensor& self, const Scalar& min, const Scalar& max, Tensor& result) {
  return at::clamp_out(result, self, min, max);
}

Tensor& hardtanh_(Tensor& self, const Scalar& min, const Scalar& max) {
  return at::clamp_(self, min, max);
}

Tensor& hardtanh_backward_out(const Tensor& grad_output, const Tensor& self, const Scalar& min, const Scalar& max, Tensor& grad_input) {
  auto iter = TensorIterator::borrowing_binary_op(grad_input, grad_output, self);
  hardtanh_backward_stub(iter.device_type(), iter, min, max);
  return grad_input;
}

Tensor hardtanh_backward(const Tensor& grad_output, const Tensor& self, const Scalar& min, const Scalar& max) {
  Tensor result;
  auto iter = TensorIterator::borrowing_binary_op(result, grad_output, self);
  hardtanh_backward_stub(iter.device_type(), iter, min, max);
  return iter.output();
}

Tensor hardswish(const Tensor& self) {
  #if defined(C10_MOBILE) && defined(USE_XNNPACK)
  if (xnnpack::use_hardswish(self)) {
    return xnnpack::hardswish(self);
  }
  #endif
  Tensor result;
  auto iter = TensorIterator::unary_op(result, self);
  hardswish_stub(iter.device_type(), iter);
  return iter.output();
}

Tensor& hardswish_out(const Tensor& self, Tensor& result) {
  auto iter = TensorIterator::unary_op(result, self);
  hardswish_stub(iter.device_type(), iter);
  return result;
}

Tensor& hardswish_(Tensor& self) {
  #if defined(C10_MOBILE) && defined(USE_XNNPACK)
  if (xnnpack::use_hardswish(self)) {
    xnnpack::hardswish_(self);
    return self;
  }
  #endif
  auto iter = TensorIterator::unary_op(self, self);
  hardswish_stub(iter.device_type(), iter);
  return self;
}

Tensor hardswish_backward(const Tensor& grad_output, const Tensor& self) {
  Tensor grad_input;
  auto iter = TensorIterator::borrowing_binary_op(grad_input, grad_output, self);
  hardswish_backward_stub(iter.device_type(), iter);
  return iter.output();
}

Tensor relu(const Tensor & self) {
  return at::clamp_min(self, 0);
}

Tensor & relu_(Tensor & self) {
  return at::clamp_min_(self, 0);
}

Tensor selu(const Tensor & self) {
  return at::elu(self, SELU_ALPHA, SELU_SCALE);
}

Tensor relu6(const Tensor & self) {
  return at::hardtanh(self, /*min_val=*/0, /*max_val=*/6);
}

Tensor & selu_(Tensor & self) {
  return at::elu_(self, SELU_ALPHA, SELU_SCALE);
}

Tensor & relu6_(Tensor & self) {
  return at::hardtanh_(self, /*min_val=*/0, /*max_val=*/6);
}

Tensor celu(const Tensor & self, const Scalar& alpha) {
  TORCH_CHECK(alpha.to<double>() != 0,
      "ZeroDivisionError: alpha cannot be 0 for CELU");
  double inv_alpha = 1. / alpha.to<double>();
  return at::elu(self, alpha, Scalar(1.0), Scalar(inv_alpha));
}

Tensor & celu_(Tensor & self, const Scalar& alpha) {
  TORCH_CHECK(alpha.to<double>() != 0,
      "ZeroDivisionError: alpha cannot be 0 for CELU");
  double inv_alpha = 1. / alpha.to<double>();
  return at::elu_(self, alpha, Scalar(1.0), Scalar(inv_alpha));
}

Tensor math_silu_backward(
    const Tensor& grad_output,
    const Tensor& input) {
  auto input_sigmoid = at::sigmoid(input);
  return grad_output * (input_sigmoid * (1 + input * (1 - input_sigmoid)));
}

Tensor mish_backward(
    const Tensor& grad_output,
    const Tensor& input) {
  Tensor grad_input = at::empty({0}, input.options());
  auto iter = TensorIterator::binary_op(grad_input, grad_output, input);
  mish_backward_stub(iter.device_type(), iter);
  return grad_input;
}

Tensor math_mish_backward(
    const Tensor& grad_output,
    const Tensor& input) {
  auto input_tanh_softplus = at::tanh(at::softplus(input));
  auto input_sigmoid = at::sigmoid(input);
  return grad_output * (input_tanh_softplus + (input * input_sigmoid * (1 - input_tanh_softplus * input_tanh_softplus)));
}

template <typename scalar_t>
inline void _rrelu_with_noise_train(
    Tensor& output,
    const Tensor& input,
    const Tensor& noise,
    const Scalar& lower_,
    const Scalar& upper_,
    c10::optional<Generator> generator) {
  scalar_t lower = lower_.to<scalar_t>();
  scalar_t upper = upper_.to<scalar_t>();
  Tensor tmp_tensor = output.contiguous();
  scalar_t* output_data = tmp_tensor.data_ptr<scalar_t>();
  scalar_t* input_data = input.data_ptr<scalar_t>();
  scalar_t* noise_data = noise.data_ptr<scalar_t>();
  auto gen  = at::get_generator_or_default<CPUGeneratorImpl>(generator, detail::getDefaultCPUGenerator());
  std::lock_guard<std::mutex> lock(gen->mutex_);
  for (int64_t i = 0; i < input.numel(); i++) {
    if (input_data[i] <= 0) {
      at::uniform_real_distribution<double> uniform(lower, upper);
      const scalar_t r = (scalar_t)uniform(gen);
      output_data[i] = input_data[i] * r;
      noise_data[i] = r;
    } else {
      noise_data[i] = 1;
      output_data[i] = input_data[i];
    }
  }
  if (!output.is_contiguous()) {
    output.copy_(tmp_tensor);
  }
}

Tensor& rrelu_with_noise_out_cpu(const Tensor& self,
    const Tensor& noise,
    const Scalar& lower,
    const Scalar& upper,
    bool training,
    c10::optional<Generator> generator,
    Tensor& output) {
  if (training) {
    AT_DISPATCH_FLOATING_TYPES(self.scalar_type(), "rrelu_with_noise_out_cpu", [&] {
      _rrelu_with_noise_train<scalar_t>(output, self.contiguous(), noise, lower, upper, generator);
    });
    return output;
  } else {
    auto lower_tensor = scalar_to_tensor(lower);
    auto upper_tensor = scalar_to_tensor(upper);
    auto negative = (lower_tensor + upper_tensor) / 2;
    Scalar negative_slope = negative.item();
    return at::leaky_relu_out(output, self, negative_slope);
  }
}

Tensor rrelu_with_noise_cpu(
    const Tensor& self,
    const Tensor& noise,
    const Scalar& lower,
    const Scalar& upper,
    bool training,
    c10::optional<Generator> generator) {
  auto output = at::empty_like(self, LEGACY_CONTIGUOUS_MEMORY_FORMAT);
  return at::native::rrelu_with_noise_out_cpu(
      self, noise, lower, upper, training, generator, output);
}

Tensor& rrelu_with_noise_cpu_(
    Tensor& self,
    const Tensor& noise,
    const Scalar& lower,
    const Scalar& upper,
    bool training,
    c10::optional<Generator> generator) {
  return at::native::rrelu_with_noise_out_cpu(
      self, noise, lower, upper, training, generator, self);
}

Tensor rrelu_with_noise_backward(
    const Tensor& grad_output,
    const Tensor& self_or_result,
    const Tensor& noise,
    const Scalar& lower,
    const Scalar& upper,
    bool training,
    bool is_result) {
  auto lower_tensor = scalar_to_tensor(lower);
  auto upper_tensor = scalar_to_tensor(upper);
  if (training && (upper_tensor - lower_tensor).item().to<float>() > 1E-6) {
    return grad_output.mul(noise);
  } else {
    auto negative = (lower_tensor + upper_tensor) / 2;
    Scalar negative_slope = negative.item();
    return at::leaky_relu_backward(grad_output, self_or_result, negative_slope, is_result);
  }
}

Tensor rrelu(const Tensor & self, const Scalar& lower, const Scalar& upper, bool training, c10::optional<Generator> generator) {
  return at::rrelu_with_noise(self, at::empty_like(self, LEGACY_CONTIGUOUS_MEMORY_FORMAT), lower, upper, training, generator);
}

Tensor & rrelu_(Tensor & self, const Scalar& lower, const Scalar& upper, bool training, c10::optional<Generator> generator) {
  return at::rrelu_with_noise_(self, at::empty_like(self, LEGACY_CONTIGUOUS_MEMORY_FORMAT), lower, upper, training, generator);
}

TORCH_IMPL_FUNC(threshold_out)(const Tensor& self, const Scalar& threshold, const Scalar& value, const Tensor& result) {
  threshold_stub(device_type(), *this, threshold, value);
}

TORCH_IMPL_FUNC(threshold_backward_out)(const Tensor& grad, const Tensor& self, const Scalar& threshold, const Tensor& gradInput) {
  threshold_stub(device_type(), *this, threshold, 0);
}

// -----------------------------------
// prelu forward
// -----------------------------------
template <typename scalar_t>
void inline prelu_cpu_kernel_share_weights(
  Tensor& result,
  const Tensor& input,
  const Tensor& weight) {

  int64_t input_numel = input.numel();
  auto result_data = result.data_ptr<scalar_t>();
  auto input_data = input.data_ptr<scalar_t>();
  auto weight_val = weight.data_ptr<scalar_t>()[0];

  at::parallel_for(0, input_numel, 1000, [&](int64_t start, int64_t end) {
    for (auto i = start; i < end; i++) {
      scalar_t input_data_val = input_data[i];
      // to allow for compiler optimization, here splitting into two lines:
      scalar_t r = (input_data_val > 0) ? scalar_t(1) : weight_val;
      result_data[i] = r * input_data_val;
    }
  });
}

template <typename scalar_t>
void inline prelu_cpu_kernel_multi_weights(
  Tensor& result,
  const Tensor& input,
  const Tensor& weight,
  int64_t input_dim0_size,
  int64_t channel_size,
  int64_t input_stride0,
  int64_t input_stride1) {

  scalar_t* result_data = result.data_ptr<scalar_t>();
  scalar_t* input_data = input.data_ptr<scalar_t>();
  scalar_t* weight_data = weight.data_ptr<scalar_t>();

  auto loop = [&](int64_t start, int64_t end) {
    for (const auto i : c10::irange(start, end)) {
      int64_t offset = i * channel_size * input_stride1;
      scalar_t* n_input_data = input_data + offset;
      scalar_t* n_result_data = result_data + offset;
      for (const auto j : c10::irange(channel_size)) {
        for (const auto k : c10::irange(input_stride1)) {
          // to allow for compiler optimization, here splitting into two lines:
          scalar_t w = (n_input_data[k] > 0) ? scalar_t(1) : weight_data[j];
          n_result_data[k] = w * n_input_data[k];
        }
        n_input_data += input_stride1;
        n_result_data += input_stride1;
      }
    }
  };
  if (input.numel() > 1000) {
    at::parallel_for(0, input_dim0_size, 0, loop);
  } else {
    loop(0, input_dim0_size);
  }
}

Tensor prelu_cpu(const Tensor& self, const Tensor& weight_) {
  auto input = self.contiguous();
  auto weight = weight_.contiguous();

  TORCH_CHECK(input.is_contiguous());
  TORCH_CHECK(weight.is_contiguous());

  int64_t weight_num = weight.numel();
  Tensor result = at::empty_like(input, LEGACY_CONTIGUOUS_MEMORY_FORMAT);
  auto strides = input.strides();

  // case1: shared weight for all channels
  if (weight_num == 1) {
    AT_DISPATCH_FLOATING_TYPES(input.scalar_type(), "prelu_cpu", [&] {
      prelu_cpu_kernel_share_weights<scalar_t>(result, input, weight);
    });
  }
  else { // case2: multiple weights, one for each channel
    int64_t input_ndim = input.dim();
    TORCH_CHECK(input_ndim > 0, "Not allow zero-dim input tensor.");

    int64_t channel_size = 1; // channel_size default to 1
    int64_t input_dim0_size = 1, input_stride0 = 1, input_stride1 = 1;

    if (input_ndim > 1) {
      channel_size = input.size(1); // channel is the 2nd dim of input
      input_dim0_size = input.size(0);
      input_stride0 = strides[0];
      input_stride1 = strides[1];
    }
    TORCH_CHECK(channel_size == weight_num,
      "Mismatch of parameter numbers and input channel size. Found parameter numbers = ", weight_num,
      " and channel size = ", channel_size, ".");

    AT_DISPATCH_FLOATING_TYPES(input.scalar_type(), "prelu_cpu", [&] {
      prelu_cpu_kernel_multi_weights<scalar_t>(
        result,
        input,
        weight,
        input_dim0_size,
        channel_size,
        input_stride0,
        input_stride1);
    });
  }
  return result;
}

// -----------------------------------
// prelu backward
// -----------------------------------
template <typename scalar_t>
void inline prelu_cpu_backward_kernel_share_weights(
  const Tensor& input,
  const Tensor& weight,
  const Tensor& grad_out,
  Tensor& input_grad,
  Tensor& weight_grad) {

  int64_t input_numel = input.numel();
  auto input_data = input.data_ptr<scalar_t>();
  auto weight_val = weight.data_ptr<scalar_t>()[0];
  auto grad_out_data = grad_out.data_ptr<scalar_t>();
  auto input_grad_data = input_grad.data_ptr<scalar_t>();
  auto weight_grad_data = weight_grad.data_ptr<scalar_t>();

  scalar_t sum = at::parallel_reduce(0, input_numel, 1000, scalar_t(0),
      [&](int64_t start, int64_t end, scalar_t ident) -> scalar_t {
    scalar_t partial_sum = ident;
    for (auto i = start; i < end; i++) {
      scalar_t input_data_val = input_data[i];
      scalar_t grad_out_data_val = grad_out_data[i];
      // to allow for compiler optimization, here splitting into two lines:
      scalar_t w = (input_data_val > 0) ? scalar_t(1) : weight_val;
      input_grad_data[i] = w * grad_out_data_val;
      // to allow for compiler optimization, here splitting into two lines:
      scalar_t mask = (input_data_val > 0) ? scalar_t(0) : scalar_t(1);
      partial_sum += mask * input_data_val * grad_out_data_val;
    }
    return partial_sum;
  }, std::plus<scalar_t>());
  weight_grad_data[0] = sum;
}

template <typename scalar_t>
void inline prelu_cpu_backward_kernel_multi_weights(
  const Tensor& input,
  const Tensor& weight,
  const Tensor& grad_out,
  Tensor& input_grad,
  Tensor& weight_grad_collector,
  int64_t input_dim0_size,
  int64_t channel_size,
  int64_t input_stride0,
  int64_t input_stride1) {

  auto input_data = input.data_ptr<scalar_t>();
  auto weight_data = weight.data_ptr<scalar_t>();
  auto grad_out_data = grad_out.data_ptr<scalar_t>();
  auto input_grad_data = input_grad.data_ptr<scalar_t>();
  auto weight_grad_collector_data = weight_grad_collector.data_ptr<scalar_t>();

  auto loop = [&](int64_t start, int64_t end) {
    for (const auto i : c10::irange(start, end)) {
      for (const auto j : c10::irange(channel_size)) {
        for (const auto k : c10::irange(input_stride1)) {
          int64_t pos = i * input_stride0 + j * input_stride1 + k;
          scalar_t weight_data_val = weight_data[j];
          scalar_t input_data_val = input_data[pos];
          scalar_t grad_out_data_val = grad_out_data[pos];
          // to allow for compiler optimization, here splitting into two lines:
          scalar_t w = (input_data_val > 0) ? scalar_t(1) : weight_data_val;
          input_grad_data[pos] = w * grad_out_data_val;
          // to allow for compiler optimization, here splitting into two lines:
          scalar_t mask = (input_data_val > 0) ? scalar_t(0) : scalar_t(1);
          weight_grad_collector_data[pos] = mask * input_data_val * grad_out_data_val;
        }
      }
    }
  };
  if (input.numel() > 1000) {
    at::parallel_for(0, input_dim0_size, 0, loop);
  } else {
    loop(0, input_dim0_size);
  }
}

std::tuple<Tensor, Tensor> prelu_backward_cpu(const Tensor& grad_out_, const Tensor& self, const Tensor& weight_) {
  auto input = self.contiguous();
  auto grad_out = grad_out_.contiguous();
  auto weight = weight_.contiguous();

  TORCH_CHECK(input.is_contiguous());
  TORCH_CHECK(grad_out.is_contiguous());
  TORCH_CHECK(weight.is_contiguous());

  int64_t weight_num = weight.numel();
  auto strides = input.strides();
  auto dims = input.dim();

  Tensor input_grad = at::empty_like(input, LEGACY_CONTIGUOUS_MEMORY_FORMAT);
  Tensor weight_grad = at::empty_like(weight, LEGACY_CONTIGUOUS_MEMORY_FORMAT);
  Tensor weight_grad_collector = at::empty_like(input, LEGACY_CONTIGUOUS_MEMORY_FORMAT);

  // case1: shared parameter for all channels
  if (weight_num == 1) {
    AT_DISPATCH_FLOATING_TYPES(input.scalar_type(), "prelu_backward_cpu", [&] {
      prelu_cpu_backward_kernel_share_weights<scalar_t>(input, weight, grad_out, input_grad, weight_grad);
    });
  }
  else { // case2: multiple parameters, one for each channel
    int64_t input_ndim = input.dim();
    TORCH_CHECK(input_ndim > 0, "Not allow zero-dim input tensor.");

    int64_t channel_size = 1; // channel_size default to 1
    int64_t input_dim0_size = 1, input_stride0 = 1, input_stride1 = 1;

    if (input_ndim > 1) {
      channel_size = input.size(1); // channel is the 2nd dim of input
      input_dim0_size = input.size(0);
      input_stride0 = strides[0];
      input_stride1 = strides[1];
    }
    TORCH_CHECK(channel_size == weight_num,
      "Mismatch of parameter numbers and input channel size. Found parameter numbers = ", weight_num,
      " and channel size = ", channel_size, ".");

    AT_DISPATCH_FLOATING_TYPES(input.scalar_type(), "prelu_backward_cpu", [&] {
      prelu_cpu_backward_kernel_multi_weights<scalar_t>(
        input,
        weight,
        grad_out,
        input_grad,
        weight_grad_collector,
        input_dim0_size,
        channel_size,
        input_stride0,
        input_stride1);
    });
    // update weight_grad
    std::vector<int64_t> reduce_dims;
    reduce_dims.push_back(0);
    if (dims > 2) {
      for(int64_t i = 2; i < dims; i++) reduce_dims.push_back(i);
    }
    weight_grad = weight_grad_collector.sum(reduce_dims);
  }
  return std::tuple<Tensor, Tensor>{input_grad, weight_grad};
}

Tensor infinitely_differentiable_gelu_backward(
    const Tensor& grad,
    const Tensor& self) {
  constexpr double kAlpha = M_2_SQRTPI * M_SQRT1_2 * 0.5;
  Tensor cdf = (1.0 + (self * M_SQRT1_2).erf_()).mul_(0.5);
  Tensor pdf = (-0.5 * self * self).exp_();
  return cdf.addcmul_(self, pdf, kAlpha).mul_(grad);
}

std::tuple<Tensor, Tensor> log_sigmoid_forward_cpu(const Tensor& input) {
  // FIXME: do these actually need to be zeros_like or can they be empty_like?
  auto result = at::zeros_like(input, at::MemoryFormat::Contiguous);
  auto buffer = at::zeros_like(input, at::MemoryFormat::Contiguous);
  log_sigmoid_cpu_stub(kCPU, result, buffer, input.contiguous());
  return std::make_tuple(result, buffer);
}

std::tuple<Tensor&, Tensor&> log_sigmoid_forward_out_cpu(const Tensor& input, Tensor& result, Tensor& buffer) {
  result.resize_as_(input);
  buffer.resize_as_(input, at::MemoryFormat::Contiguous);
  TORCH_CHECK(buffer.is_contiguous(), "Contiguous buffer required for log_sigmoid with out parameter");
  Tensor result_tmp = result.is_contiguous() ? result : at::empty_like(result, at::MemoryFormat::Contiguous);
  log_sigmoid_cpu_stub(kCPU, result_tmp, buffer, input.contiguous());
  if (!result.is_contiguous()) {
    result.copy_(result_tmp);
  }
  return std::forward_as_tuple(result, buffer);
}

Tensor & log_sigmoid_out(const Tensor & self, Tensor & output) {
  Tensor buffer = at::empty({0}, self.options());
  return std::get<0>(at::log_sigmoid_forward_out(output, buffer, self));
}

Tensor log_sigmoid(const Tensor & self) {
  return std::get<0>(at::log_sigmoid_forward(self));
}

Tensor log_sigmoid_backward_cpu(const Tensor& grad_output, const Tensor& input, const Tensor& buffer) {
  Tensor grad_input;
  auto iter = at::TensorIteratorConfig()
    .add_output(grad_input)
    .add_input(input)
    .add_input(buffer)
    .add_input(grad_output)
    .build();
  log_sigmoid_backward_cpu_stub(kCPU, iter);
  return iter.output();
}

Tensor& log_sigmoid_backward_out_cpu(const Tensor& grad_output,
    const Tensor& input,
    const Tensor& buffer,
    Tensor& grad_input) {
  auto iter = TensorIteratorConfig()
    .add_output(grad_input)
    .add_input(input)
    .add_input(buffer)
    .add_input(grad_output)
    .build();
  log_sigmoid_backward_cpu_stub(kCPU, iter);
  return grad_input;
}

// NOLINTNEXTLINE(cppcoreguidelines-avoid-non-const-global-variables)
DEFINE_DISPATCH(GeluKernel);
// NOLINTNEXTLINE(cppcoreguidelines-avoid-non-const-global-variables)
DEFINE_DISPATCH(GeluBackwardKernel);

}}  // namespace at::native<|MERGE_RESOLUTION|>--- conflicted
+++ resolved
@@ -71,15 +71,14 @@
   build_unary_op(maybe_get_output(), self);
 }
 
-<<<<<<< HEAD
 TORCH_META_FUNC(silu_backward) (
   const Tensor& grad_output, const Tensor& input
 ) {
   build_borrowing_binary_op(maybe_get_output(), grad_output, input);
-=======
+}
+
 TORCH_META_FUNC(mish) (const Tensor& self) {
   build_unary_op(maybe_get_output(), self);
->>>>>>> a8362b67
 }
 
 TORCH_META_FUNC(softplus) (
@@ -246,17 +245,16 @@
   silu_stub(device_type(), *this);
 }
 
-<<<<<<< HEAD
 TORCH_IMPL_FUNC(silu_backward_out) (
   const Tensor& grad_output, const Tensor& input, const Tensor& grad_input
 ) {
   silu_backward_stub(device_type(), *this);
-=======
+}
+
 TORCH_IMPL_FUNC(mish_out) (
   const Tensor& self, const Tensor& result
 ) {
   mish_stub(device_type(), *this);
->>>>>>> a8362b67
 }
 
 TORCH_IMPL_FUNC(softplus_out) (
