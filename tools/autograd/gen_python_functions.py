# Generates Python bindings for ATen functions
#
# The bindings are generated as methods on python_variable or functions on the
# torch._C._nn. torch._C._fft, or torch._C._linalg objects.
#

# Code tries to stick to the following rules:
#
# - templates should be colocated with the functions that use them.
#   no templates are currently shared between functions, but if that
#   happens, maybe put the template with the first one
#
# - don't use environment dictionaries when calling template.substitute().
#   pass named arguments directly for everything, otherwise it's much too
#   hard to track what's actually being used and by who
#
# - colocate any new hacks/adjustments with existing ones of the same kind.
#   ideally in a data structure rather than code if possible. See e.g.
#   SCHEMA_DEFAULT_CONVERSION_HACKS, etc.
#
# - similarly, conversions from one format to another should ideally happen
#   all at once in a single place.
#
# - no nontrivial nested functions. couple-liners are ok but please no more.
#   especially avoid functions that read/write outer variables defined far away.
#
# - raise RuntimeError instead of asserting, and put as much
#   information as is available into the message. I.e. no need to
#   plumb in new params whose only purpose is to fill out an error
#   message, but use what's there
#

from collections import defaultdict
import itertools
import re
import yaml

from .gen_trace_type import should_trace

from tools.codegen.code_template import CodeTemplate
from tools.codegen.api.types import *
from tools.codegen.api.python import *
from tools.codegen.gen import cpp_string, parse_native_yaml, with_native_function, FileManager
from tools.codegen.model import *
from tools.codegen.utils import *

from typing import Dict, Optional, List, Tuple, Set, Sequence, Callable

try:
    # use faster C loader if available
    from yaml import CLoader as Loader
except ImportError:
    from yaml import Loader  # type: ignore

#
# declarations blocklist
# We skip codegen for these functions, for various reasons.
# Future PRs will categorize this list and eliminate or hoist
# them out of eager-only codegen.
# See https://github.com/pytorch/pytorch/issues/30788
#

# These functions require manual Python bindings or are not exposed to Python
SKIP_PYTHON_BINDINGS = [
    'alias', 'contiguous', 'is_cuda', 'is_sparse', 'size', 'stride',
    '.*_backward', '.*_backward_(out|input|weight|bias)', '.*_forward',
    '.*_forward_out', '_unsafe_view', 'tensor', '_?sparse_coo_tensor.*',
    '_arange.*', '_range.*', '_linspace.*', '_logspace.*',
    '_sparse_add_out', '_sparse_div.*', '_sparse_mul.*', '_sparse_sub.*', '_sparse_dense_add_out',
    'index', 'unique_dim_consecutive',
    '_indexCopy_', '_cumsum.*', '_cumprod.*', '_sum.*', '_prod.*',
    '_th_.*', '_thnn_.*',
    'arange.*', 'range.*', '_solve.*', '_inverse.*',
    'full(_out)?',
    '_cholesky.*', '_triangular_solve.*', '_qr.*', '_symeig.*', '_svd.*',
    'slice', 'randint(_out)?',
    'item', '_local_scalar_dense', 'to',
    'copy_sparse_to_sparse_', 'copy_',
    'numpy_T',  # this needs to be an attribute in Python, not a function
    'nonzero(_(out|numpy))?',
    'set_quantizer_',  # return types not supported yet
    'set_data',
    '.*_overrideable',  # overrideable functions for backend extension
    'data', 'is_leaf', 'output_nr', '_version', 'requires_grad_', 'retain_grad', 'set_'
]

# These function signatures are not exposed to Python. Note that this signature
# list does not support regex.
SKIP_PYTHON_BINDINGS_SIGNATURES = [
    'add(Tensor, Scalar, Scalar)', 'add_(Tensor, Scalar, Scalar)',
    'sub(Tensor, Scalar, Scalar)', 'sub_(Tensor, Scalar, Scalar)',
    'mul(Tensor, Scalar)', 'mul_(Tensor, Scalar)',
    'div(Tensor, Scalar)', 'div_(Tensor, Scalar)',
]

@with_native_function
def should_generate_py_binding(f: NativeFunction) -> bool:
    name = cpp.name(f.func)
    for pattern in SKIP_PYTHON_BINDINGS:
        if re.match('^' + pattern + '$', name):
            return False

    args = ', '.join(argument_type_str(arg.type)
                     for arg in signature(f).arguments())
    sig = f'{name}({args})'
    for pattern in SKIP_PYTHON_BINDINGS_SIGNATURES:
        if pattern == sig:
            return False

    return True

def get_pycname(name: BaseOperatorName) -> str:
    return f'THPVariable_{name}'

def is_noarg(overloads: Sequence[PythonSignatureNativeFunctionPair]) -> bool:
    return len(overloads) == 1 and overloads[0].signature.arguments_count() == 0

def is_py_variable_method(f: NativeFunction) -> bool:
    return f.python_module is None and Variant.method in f.variants

def is_py_torch_function(f: NativeFunction) -> bool:
    return f.python_module is None and Variant.function in f.variants

def is_py_nn_function(f: NativeFunction) -> bool:
    return f.python_module == 'nn'

def is_py_fft_function(f: NativeFunction) -> bool:
    return f.python_module == 'fft'

def is_py_linalg_function(f: NativeFunction) -> bool:
    return f.python_module == 'linalg'

# ~~~~~~~~~~~~~~~~~~~~~~~~~~~~~~~~~~~~~~~~~~~~~~~~~~~~~~~~~~~~~~~~~~~ #
#
#                            Main Function
#
# ~~~~~~~~~~~~~~~~~~~~~~~~~~~~~~~~~~~~~~~~~~~~~~~~~~~~~~~~~~~~~~~~~~~ #

def gen(out: str, native_yaml_path: str, deprecated_yaml_path: str, template_path: str) -> None:
    fm = FileManager(install_dir=out, template_dir=template_path, dry_run=False)

    methods = load_signatures(native_yaml_path, deprecated_yaml_path, method=True)
    create_python_bindings(
        fm, methods, is_py_variable_method, None, 'python_variable_methods.cpp', method=True)

    functions = load_signatures(native_yaml_path, deprecated_yaml_path, method=False)
    create_python_bindings(
        fm, functions, is_py_torch_function, 'torch', 'python_torch_functions.cpp', method=False)

    create_python_bindings(
        fm, functions, is_py_nn_function, 'torch.nn', 'python_nn_functions.cpp', method=False)

    create_python_bindings(
        fm, functions, is_py_fft_function, 'torch.fft', 'python_fft_functions.cpp', method=False)

    create_python_bindings(
        fm, functions, is_py_linalg_function, 'torch.linalg', 'python_linalg_functions.cpp', method=False)

def create_python_bindings(
    fm: FileManager,
    pairs: Sequence[PythonSignatureNativeFunctionPair],
    pred: Callable[[NativeFunction], bool],
    module: Optional[str],
    filename: str,
    *,
    method: bool,
) -> None:
    """Generates Python bindings to ATen functions"""
    py_methods: List[str] = []
    py_method_defs: List[str] = []
    py_forwards: List[str] = []

    grouped: Dict[BaseOperatorName, List[PythonSignatureNativeFunctionPair]] = defaultdict(list)
    for pair in pairs:
        if pred(pair.function):
            grouped[pair.function.func.name.name].append(pair)

    for name in sorted(grouped.keys(), key=lambda x: str(x)):
        overloads = grouped[name]
        py_methods.append(method_impl(name, module, overloads, method=method))
        py_method_defs.append(method_def(name, module, overloads, method=method))
        py_forwards.extend(forward_decls(name, overloads, method=method))

    fm.write_with_template(filename, filename, lambda: {
        'generated_comment': '@' + f'generated from {fm.template_dir}/{filename}',
        'py_forwards': py_forwards,
        'py_methods': py_methods,
        'py_method_defs': py_method_defs,
    })

def load_signatures(
    native_yaml_path: str,
    deprecated_yaml_path: str,
    *,
    method: bool,
    skip_deprecated: bool = False,
    pyi: bool = False,
) -> Sequence[PythonSignatureNativeFunctionPair]:
    native_functions = list(filter(should_generate_py_binding, parse_native_yaml(native_yaml_path)))

    @with_native_function
    def gen_signature_pairs(f: NativeFunction) -> PythonSignatureNativeFunctionPair:
        return PythonSignatureNativeFunctionPair(
            signature=signature(f, method=method, pyi=pyi),
            function=f,
        )

    pairs = list(map(gen_signature_pairs, native_functions))
    deprecated = load_deprecated_signatures(pairs, deprecated_yaml_path, method=method, pyi=pyi)
    return pairs if skip_deprecated else pairs + deprecated

def load_deprecated_signatures(
    pairs: Sequence[PythonSignatureNativeFunctionPair],
    deprecated_yaml_path: str,
    *,
    method: bool,
    pyi: bool,
) -> List[PythonSignatureNativeFunctionPair]:
    # The deprecated.yaml doesn't have complete type information, we need
    # find and leverage the original ATen signature (to which it delegates
    # the call) to generate the full python signature.
    # We join the deprecated and the original signatures using type-only form.

    # native function -> type-only signature
    @with_native_function
    def signature_original(f: NativeFunction) -> str:
        # remove inplace suffix but keep outplace suffix
        opname = str(f.func.name.name.base)
        if f.func.is_out_fn():
<<<<<<< HEAD
            opname += '_outf'
=======
            opname += '_out'
        # TODO: remove HACK
        # I think we want to differentiate inplace functions here.. but we currently don't for the arg parser
        if f.func.name.name.inplace and pyi:
            opname += '_'
>>>>>>> e5c95bc0
        args = CppSignatureGroup.from_schema(f.func, method=False).signature.arguments()
        # Simply ignore TensorOptionsArguments as it does not exist in deprecated.yaml.
        types = ', '.join(argument_type_str(a.argument.type)
                          for a in args if isinstance(a.argument, Argument))
        return f'{opname}({types})'

    # deprecated -> type-only native signature (according to the call order)
    def signature_deprecated(opname: str, params: List[str], call_args: List[str]) -> str:
        # create a mapping of parameter name to parameter type
        types: Dict[str, str] = {}
        for param in params:
            if param == '*':
                continue
            type, name = param.split(' ')
            types[name] = type
        # if the name in the call is not in the parameter list, assume it's
        # a literal Scalar
        rearranged_types = ', '.join(types.get(arg, 'Scalar') for arg in call_args)
        return f'{opname}({rearranged_types})'

    # group the original ATen signatures by type-only signature
    grouped: Dict[str, List[PythonSignatureNativeFunctionPair]] = defaultdict(list)
    for pair in pairs:
        grouped[signature_original(pair.function)].append(pair)

    # find matching original signatures for each deprecated signature
    results: List[PythonSignatureNativeFunctionPair] = []

    with open(deprecated_yaml_path, 'r') as f:
        deprecated_defs = yaml.load(f, Loader=Loader)

    for deprecated in deprecated_defs:
        _, params = split_name_params(deprecated['name'])
        aten_name, call_args = split_name_params(deprecated['aten'])

        for pair in grouped[signature_deprecated(aten_name, params, call_args)]:
            # It uses the types from the original ATen declaration, but the
            # ordering and parameter names from the deprecated overload. Any
            # default parameter values from the original ATen declaration are
            # ignored.
            # Deprecated signature might reorder input_args and input_kwargs,
            # but never changes output_args nor TensorOptions (if any?),
            # so here we only look into these two types of args.
            python_sig = pair.signature
            src_args: Dict[str, PythonArgument] = {a.name: PythonArgument(
                name=a.name,
                type=a.type,
                default=None,
                default_init=None,
            ) for a in itertools.chain(python_sig.input_args, python_sig.input_kwargs)}

            args: List[str] = []
            input_args: List[PythonArgument] = []
            input_kwargs: List[PythonArgument] = []

            kwarg_only = False
            for param in params:
                if param == '*':
                    kwarg_only = True
                    continue
                _, param_name = param.split(' ')
                args.append(param_name)

                if param_name not in src_args:
                    # output argument
                    continue

                if not kwarg_only:
                    if not method or param_name != 'self':
                        input_args.append(src_args[param_name])
                else:
                    input_kwargs.append(src_args[param_name])

            results.append(PythonSignatureNativeFunctionPair(
                signature=PythonSignatureDeprecated(
                    name=python_sig.name,
                    input_args=tuple(input_args),
                    input_kwargs=tuple(input_kwargs),
                    output_args=python_sig.output_args,
                    tensor_options_args=python_sig.tensor_options_args,
                    method=python_sig.method,
                    deprecated_args_names=tuple(args),
                    deprecated_args_exprs=tuple(call_args),
                    returns=python_sig.returns,
                ),
                function=pair.function,
            ))

    return results

# ~~~~~~~~~~~~~~~~~~~~~~~~~~~~~~~~~~~~~~~~~~~~~~~~~~~~~~~~~~~~~~~~~~~ #
#
#                         Named Tuple Codegen
#
# ~~~~~~~~~~~~~~~~~~~~~~~~~~~~~~~~~~~~~~~~~~~~~~~~~~~~~~~~~~~~~~~~~~~ #

@with_native_function
def gen_namedtuple_typename_key(f: NativeFunction) -> str:
    name = cpp.name(f.func)
    fieldnames = namedtuple_fieldnames(f.func.returns)
    return '_'.join([name] + fieldnames)

def emit_namedtuple_typedefs(
    overloads: Sequence[PythonSignatureNativeFunctionPair]
) -> Tuple[List[str], Dict[str, str]]:
    """
    Generate block of named tuple type def inits, and add typeref snippets
    to declarations that use them
    """
    flddefnames: Dict[str, str] = {}  # map from unique field name lists to field def name
    flddefs: List[str] = []           # field def declarations
    typenames: Dict[str, str] = {}    # map from unique name + field name lists to typedef name
    typedefs: List[str] = []          # typedef declarations and init code

    for overload in overloads:
        fieldnames = namedtuple_fieldnames(overload.function.func.returns)
        if not fieldnames:
            continue

        fn_key = '_'.join(fieldnames)
        fieldsname = flddefnames.get(fn_key)
        if fieldsname is None:
            fieldsname = f'NamedTuple_fields{"" if not flddefs else len(flddefs)}'
            flddefnames[fn_key] = fieldsname
            fields = ', '.join(f'{{"{fn}", ""}}' for fn in fieldnames)
            flddefs.append(f"""\
static PyStructSequence_Field {fieldsname}[] = {{ {fields},  {{nullptr}} }};
""")

        name = cpp.name(overload.function.func)  # use @with_native_function?
        tn_key = gen_namedtuple_typename_key(overload.function)
        typename = typenames.get(tn_key)
        if typename is None:
            typename = f'NamedTuple{"" if not typedefs else len(typedefs)}'
            typenames[tn_key] = typename
            typedefs.append(f"""\
static PyTypeObject {typename};
static bool {typename}_initialized = false;
if (!{typename}_initialized) {{
  {typename}_initialized = true;
  static PyStructSequence_Desc desc = {{ "torch.return_types.{name}", nullptr, {fieldsname}, {len(fieldnames)} }};
  PyStructSequence_InitType(&{typename}, &desc);
  {typename}.tp_repr = (reprfunc)torch::utils::returned_structseq_repr;
}}
""")

    return flddefs + typedefs, typenames

# ~~~~~~~~~~~~~~~~~~~~~~~~~~~~~~~~~~~~~~~~~~~~~~~~~~~~~~~~~~~~~~~~~~~ #
#
#                         Method Impl Codegen
#
# ~~~~~~~~~~~~~~~~~~~~~~~~~~~~~~~~~~~~~~~~~~~~~~~~~~~~~~~~~~~~~~~~~~~ #

# python binding for all overloads of a particular function/method
PY_VARIABLE_METHOD_VARARGS = CodeTemplate(r"""\
// ${name}
static PyObject * ${pycname}(PyObject* self_, PyObject* args, PyObject* kwargs)
{
  ${method_header}
  static PythonArgParser parser({
    ${signatures}
  }, /*traceable=*/${traceable});

  ParsedArgs<${max_args}> parsed_args;
  auto _r = parser.parse(${self_}, args, kwargs, parsed_args);
  ${check_has_torch_function}
  switch (_r.idx) {
    ${dispatch}
  }
  ${method_footer}
}

""")

# handler for a single parsed signature - may be a single overload or
# a pair of overloads that whose signatures only differ in output params
# (plugged into PY_VARIABLE_METHOD_VARARGS as an item in ${dispatch})
PY_VARIABLE_CASE = CodeTemplate("""\
case ${overload_index}: {
  ${body}
}
""")

# python binding for single-overload function/method
PY_VARIABLE_METHOD_VARARGS_SINGLETON = CodeTemplate("""\
// ${name}
static PyObject * ${pycname}(PyObject* self_, PyObject* args, PyObject* kwargs)
{
  ${method_header}
  static PythonArgParser parser({
    ${signatures}
  }, /*traceable=*/${traceable});

  ParsedArgs<${max_args}> parsed_args;
  auto _r = parser.parse(${self_}, args, kwargs, parsed_args);
  ${check_has_torch_function}
  ${dispatch}
  ${method_footer}
}

""")

# python binding for a method with no args, shortcuts parsing
PY_VARIABLE_METHOD_NOARGS = CodeTemplate("""\
// ${name}
static PyObject * ${pycname}(PyObject* self_, PyObject* args)
{
  ${method_header}
  ${check_has_torch_function}
  ${dispatch}
  ${method_footer}
}

""")

def method_impl(
    name: BaseOperatorName,
    module: Optional[str],
    overloads: Sequence[PythonSignatureNativeFunctionPair],
    *,
    method: bool
) -> str:
    """
    Generate a python binding for all overloads of an op.
    """
    pycname = get_pycname(name)
    noarg = is_noarg(overloads)
    namedtuple_inits, namedtuple_typenames = emit_namedtuple_typedefs(overloads)

    method_header = ['HANDLE_TH_ERRORS']
    method_header += namedtuple_inits
    method_header += [
        "Tensor& self = reinterpret_cast<THPVariable*>(self_)->cdata;"
    ] if method else []

    method_footer = ([] if noarg else ['Py_RETURN_NONE;']) + ['END_HANDLE_TH_ERRORS']

    traceable = 'true' if all(should_trace(o.function) for o in overloads) else 'false'

    grouped_overloads: Sequence[PythonSignatureGroup] = group_overloads(overloads)
    is_singleton = len(grouped_overloads) == 1
    signatures: List[str] = []
    dispatch: List[str] = []
    for overload_index, overload in enumerate(grouped_overloads):
        signature = overload.signature.signature_str()
        signatures.append(f'{cpp_string(str(signature))},')
        dispatch_body = emit_dispatch_case(overload, namedtuple_typenames)
        dispatch.append(
            PY_VARIABLE_CASE.substitute(overload_index=overload_index, body=dispatch_body)
            if not is_singleton else dispatch_body)

    if noarg:
        template = PY_VARIABLE_METHOD_NOARGS
    elif is_singleton:
        template = PY_VARIABLE_METHOD_VARARGS_SINGLETON
    else:
        template = PY_VARIABLE_METHOD_VARARGS

    return template.substitute(
        name=name,
        pycname=pycname,
        method_header=method_header,
        max_args=max(map(lambda o: o.signature.arguments_count(), overloads)),
        signatures=signatures,
        traceable=traceable,
        check_has_torch_function=gen_has_torch_function_check(
            name=name,
            module=module,
            noarg=noarg,
            method=method,
        ),
        dispatch=dispatch,
        method_footer=method_footer,
        self_="self_" if method else "nullptr",
    )

def gen_has_torch_function_check(
    name: BaseOperatorName, module: Optional[str], *, noarg: bool, method: bool
) -> str:
    if noarg:
        if method:
            return f"""\
if(check_has_torch_function(self_)) {{
  return handle_torch_function(self_, "{name}");
}}
"""
        else:
            return ''

    self_ = "self_" if method else "nullptr"
    namespace = {
        "torch": "THPVariableFunctionsModule",
        "torch.nn": "THPNNVariableFunctionsModule",
        "torch.fft": "THPFFTVariableFunctionsModule",
        "torch.linalg": "THPLinalgVariableFunctionsModule",
    }[module] if module else "THPVariableClass"

    return f"""\
if(_r.has_torch_function()) {{
  return handle_torch_function(_r, {self_}, args, kwargs, {namespace}, "{module or "torch.Tensor"}");
}}
"""

# handler for output/no-output overload pair
PY_VARIABLE_OUT = CodeTemplate("""\
if (_r.isNone(${out_idx})) {
  ${call_dispatch}
} else {
  ${call_dispatch_out}
}
""")

def emit_dispatch_case(
    overload: PythonSignatureGroup,
    namedtuple_typenames: Dict[str, str],
) -> str:
    """
    Emit dispatch code for a single parsed signature. This corresponds to either
    a single native function, or a pair that differ only in output params. In the
    latter case, a single python signature is used for both and dispatching
    switches on the presence/absence of passed output args.
    """
    if overload.outplace is not None:
        # dispatch output and no-output variants, branch on _r.isNone(<out_idx>)
        return PY_VARIABLE_OUT.substitute(
            out_idx=overload.signature.output_idx(),
            call_dispatch=emit_single_dispatch(
                overload.signature, overload.base, namedtuple_typenames),
            call_dispatch_out=emit_single_dispatch(
                overload.signature, overload.outplace, namedtuple_typenames),
        )
    else:
        # no-output version only
        return emit_single_dispatch(
            overload.signature, overload.base, namedtuple_typenames)

# ~~~~~~~~~~~~~~~~~~~~~~~~~~~~~~~~~~~~~~~~~~~~~~~~~~~~~~~~~~~~~~~~~~~ #
#
#                    Forward Declarations Codegen
#
# ~~~~~~~~~~~~~~~~~~~~~~~~~~~~~~~~~~~~~~~~~~~~~~~~~~~~~~~~~~~~~~~~~~~ #

def forward_decls(
    name: BaseOperatorName,
    overloads: Sequence[PythonSignatureNativeFunctionPair],
    *,
    method: bool
) -> Tuple[str, ...]:
    if method:
        return ()

    pycname = get_pycname(name)
    if is_noarg(overloads):
        return (f"""\
static PyObject * {pycname}(PyObject* self_, PyObject* args);
""",)
    else:
        return (f"""\
static PyObject * {pycname}(PyObject* self_, PyObject* args, PyObject* kwargs);
""",)

# ~~~~~~~~~~~~~~~~~~~~~~~~~~~~~~~~~~~~~~~~~~~~~~~~~~~~~~~~~~~~~~~~~~~ #
#
#              Method Def (Binding Table Entry) Codegen
#
# ~~~~~~~~~~~~~~~~~~~~~~~~~~~~~~~~~~~~~~~~~~~~~~~~~~~~~~~~~~~~~~~~~~~ #

def method_def(
    name: BaseOperatorName,
    module: Optional[str],
    overloads: Sequence[PythonSignatureNativeFunctionPair],
    *,
    method: bool
) -> str:
    """
    Generate method def entry.
    """
    pycname = get_pycname(name)

    if is_noarg(overloads):
        pyfunc_cast = ''
        flags = 'METH_NOARGS' if method else 'METH_VARARGS | METH_KEYWORDS'
    else:
        pyfunc_cast = 'castPyCFunctionWithKeywords'
        flags = 'METH_VARARGS | METH_KEYWORDS'

    if module == "torch":
        flags += ' | METH_STATIC'

    if name.dunder_method:
        # PyMethodDef entry for binary op, throws not implemented error
        return f"""\
{{"{name}", {pyfunc_cast}(TypeError_to_NotImplemented_<{pycname}>), {flags}, NULL}},"""
    else:
        # PyMethodDef entry
        return f"""\
{{"{name}", {pyfunc_cast}({pycname}), {flags}, NULL}},"""

# ~~~~~~~~~~~~~~~~~~~~~~~~~~~~~~~~~~~~~~~~~~~~~~~~~~~~~~~~~~~~~~~~~~~ #
#
#                   Overload Sorting and Grouping
#
# ~~~~~~~~~~~~~~~~~~~~~~~~~~~~~~~~~~~~~~~~~~~~~~~~~~~~~~~~~~~~~~~~~~~ #

def group_overloads(
    overloads: Sequence[PythonSignatureNativeFunctionPair],
    *,
    sort: bool = True,
) -> Sequence[PythonSignatureGroup]:
    bases: Dict[str, PythonSignatureNativeFunctionPair] = {}
    outplaces: Dict[str, PythonSignatureNativeFunctionPair] = {}

    # first group by signature ignoring out arguments
    for overload in overloads:
        sig = overload.signature.signature_str(skip_outputs=True)
        if overload.function.func.is_out_fn():
            if sig in outplaces:
                raise RuntimeError(
                    f'Found duplicated function definition:\n- {overload.function.func}.\n'
                    f'Existing definition:\n- {outplaces[sig].function.func}.'
                )
            outplaces[sig] = overload
        else:
            if sig in bases:
                raise RuntimeError(
                    f'Found duplicated function definition:\n- {overload.function.func}.\n'
                    f'Existing definition:\n- {bases[sig].function.func}.'
                )
            bases[sig] = overload

    for sig, out in outplaces.items():
        if sig not in bases:
            candidates: List[str] = []
            for overload in overloads:
                if str(overload.function.func.name.name) == str(out.function.func.name.name) \
                        and not overload.function.func.is_out_fn() \
                        and not overload.signature.deprecated:
                    candidates.append(overload.signature.signature_str(skip_outputs=True))
            out_sig = out.signature.signature_str()
            raise RuntimeError(
                f'While identifying overloads, we found an out schema {out_sig} without a corresponding non-out variant. '
                f'We expected the non-out variant to have schema: \n- {sig}\nPlease check that you spelled the schema '
                'correctly in native_functions.yaml. We discovered the following candidate(s): \n'
                + '\n'.join(f'- {candidate}' for candidate in candidates))

    grouped: List[PythonSignatureGroup] = []
    for sig, base in bases.items():
        outplace = outplaces.get(sig)
        grouped.append(PythonSignatureGroup(
            # prefer the signature with optional out=... arguments because it's the
            # superset that can be used to parse input for both base and outplace.
            signature=outplace.signature if outplace is not None else base.signature,
            base=base.function,
            outplace=outplace.function if outplace is not None else None,
        ))

    # TODO: unconditionally sort
    # maintaining byte-for-byte compatibility for pyi codegen for now
    return grouped if not sort else sort_overloads(grouped)

# This function declares a partial order on declarations, and sorts them according
# to its linear extension. This is necessary, because there's some ambiguity in the
# choice of overload, and we want a different order.
#
# See Note[Order of overloads matters]
#
# A few examples of ambiguous python signature pairs.
#
#   All parameters have the same type, except one taking Tensor the other taking
#   Scalar. A numeric PyObject can be casted into Tensor, and a zero-dim Tensor
#   object can be accepted as Scalar type parameter (see python_arg_parser.cpp).
#   Therefore, same input arguments might be accepted by either python signature.
#   We want to always parse the one taking Tensor first.
#
#     bitwise_and(Tensor input, Tensor other, *, Tensor out=None)
#     bitwise_and(Tensor input, Scalar other, *, Tensor out=None)
#
#   If they have different number of parameters then they are not ambiguous - but
#   the difference on output param can be ignored as it's optional.
#
#     multiply(Tensor input, Tensor other, *, Tensor out=None)
#     multiply(Tensor input, Scalar other)
#
#   Both positional args and keyword-only args are considered together.
#
#     subtract(Tensor other, *, Scalar alpha=1)
#     subtract(Scalar other, Scalar alpha=1)
#
# A few ambiguous cases which it does NOT handle yet.
#
#   If there is any difference in other parameters besides the Tensor/Scalar
#   difference, then they are not considered ambiguous by this method anymore.
#   However, the difference could be too trivial to disambiguate.
#
#     foo(Tensor input, Scalar other, Scalar bar)
#     foo(Tensor input, Tensor other, double bar)
#
#   If they are taking different number of parameters then they are not considered
#   ambiguous anymore, even if the difference is only on optional kwargs.
#
#     foo(Scalar other, Scalar alpha=1)
#     foo(Tensor other, *, Scalar alpha=1, Scalar beta=1)
#

def sort_overloads(
    grouped_overloads: Sequence[PythonSignatureGroup]
) -> Sequence[PythonSignatureGroup]:

    def is_arg_smaller(t1: Type, t2: Type) -> bool:
        return str(t1) == 'Scalar' and str(t2) == 'Tensor'

    def is_smaller(s1: PythonSignature, s2: PythonSignature) -> bool:
        """Returns True if s1 < s2 in the partial order."""
        args1, args2 = s1.arguments(skip_outputs=True), s2.arguments(skip_outputs=True)
        if len(args1) != len(args2):
            return False
        # TODO: should use some canonical form instead of 'str(arg.type)' - see comments
        # above. The old codegen used the deprecated 'dynamic_type(arg.type)', which
        # ignores the optional annotation, i.e. 'Scalar' and 'Scalar?'.
        equal = all(arg1.type == arg2.type for arg1, arg2 in zip(args1, args2))
        smaller_or_equal = all(str(arg1.type) == str(arg2.type)
                               or is_arg_smaller(arg1.type, arg2.type)
                               for arg1, arg2 in zip(args1, args2))
        return smaller_or_equal and not equal

    # First sort by signature
    grouped_overloads = sorted(grouped_overloads, key=lambda x: x.signature.signature_str())

    # Construct the relation graph
    larger_than: Dict[int, Set[int]] = defaultdict(set)
    for i1, overload1 in enumerate(grouped_overloads):
        for i2, overload2 in enumerate(grouped_overloads):
            if is_smaller(overload1.signature, overload2.signature):
                larger_than[i1].add(i2)

    if not larger_than:
        return list(grouped_overloads)

    # Use a topological sort to sort overloads according to the partial order.
    N = len(grouped_overloads)
    sorted_ids: List[int] = list(filter(lambda x: x not in larger_than, range(N)))

    for idx in range(N):
        # The size of sorted_ids will grow to N eventually.
        i = sorted_ids[idx]
        for j in sorted(larger_than.keys()):
            larger = larger_than[j]
            larger.discard(i)
            if not larger:
                del larger_than[j]
                sorted_ids.append(j)

    return list(map(lambda x: grouped_overloads[x], sorted_ids))

# ~~~~~~~~~~~~~~~~~~~~~~~~~~~~~~~~~~~~~~~~~~~~~~~~~~~~~~~~~~~~~~~~~~~ #
#
#                       Codegen API Integration
#
# ~~~~~~~~~~~~~~~~~~~~~~~~~~~~~~~~~~~~~~~~~~~~~~~~~~~~~~~~~~~~~~~~~~~ #

def emit_single_dispatch(
    ps: PythonSignature, f: NativeFunction, namedtuple_typenames: Dict[str, str]
) -> str:
    """
    Emit dispatch code for a single native function.
    """
    @with_native_function
    def go(f: NativeFunction) -> str:
        # header comments
        deprecated = '[deprecated] ' if ps.deprecated else ''
        schema_comment = f'// {deprecated}aten::{f.func}'

        # dispatch lambda signature
        name = cpp.name(f.func)
        lambda_formals = ', '.join(map(lambda a: f"{a.type_str} {a.name}",
                                       dispatch_lambda_args(ps, f)))
        lambda_return = dispatch_lambda_return_str(f)

        # dispatch lambda body
        dispatch_callee = cpp_dispatch_target(f)
        dispatch_args = ', '.join(cpp_dispatch_exprs(f, python_signature=ps))

        # from arg parser outputs to dispatch lambda arguments
        parser_outputs = arg_parser_output_exprs(ps, f)
        lambda_arg_exprs = dispatch_lambda_exprs(ps, f)
        inits = '\n'.join(lambda_arg_exprs.inits)
        lambda_args = ', '.join(lambda_arg_exprs.exprs)

        # scatter fields
        # TODO: Checking `ps.method and ('requires_grad' in parser_outputs)` is a hacky
        #       solution for enabling the 'requires_grad' argument for tensor methods
        #       new_full, new_empty, and new_zeros. A much better but more difficult to
        #       implement solution involves refactoring according to Ed's description here:
        #       https://github.com/pytorch/pytorch/issues/36455#issuecomment-614767589
        need_set_requires_grad = ps.tensor_options_args and (not has_tensor_options(f) or (
            ps.method and ('requires_grad' in parser_outputs)))
        set_requires_grad = f'.set_requires_grad({parser_outputs["requires_grad"].expr})' \
            if need_set_requires_grad else ''

        if lambda_return == 'void':
            return f"""\
{schema_comment}
{inits}
auto dispatch_{name} = []({lambda_formals}) -> {lambda_return} {{
  pybind11::gil_scoped_release no_gil;
  {dispatch_callee}({dispatch_args});
}};
dispatch_{name}({lambda_args}){set_requires_grad};
Py_RETURN_NONE;
"""
        else:
            typename = namedtuple_typenames.get(gen_namedtuple_typename_key(f))
            namedtuple_typeref = f'&{typename}, ' if typename is not None else ''
            return f"""\
{schema_comment}
{inits}
auto dispatch_{name} = []({lambda_formals}) -> {lambda_return} {{
  pybind11::gil_scoped_release no_gil;
  return {dispatch_callee}({dispatch_args});
}};
return wrap({namedtuple_typeref}dispatch_{name}({lambda_args}){set_requires_grad});
"""

    return go(f)<|MERGE_RESOLUTION|>--- conflicted
+++ resolved
@@ -227,15 +227,11 @@
         # remove inplace suffix but keep outplace suffix
         opname = str(f.func.name.name.base)
         if f.func.is_out_fn():
-<<<<<<< HEAD
-            opname += '_outf'
-=======
             opname += '_out'
         # TODO: remove HACK
         # I think we want to differentiate inplace functions here.. but we currently don't for the arg parser
         if f.func.name.name.inplace and pyi:
             opname += '_'
->>>>>>> e5c95bc0
         args = CppSignatureGroup.from_schema(f.func, method=False).signature.arguments()
         # Simply ignore TensorOptionsArguments as it does not exist in deprecated.yaml.
         types = ', '.join(argument_type_str(a.argument.type)
