#pragma once

#include <atomic>
#ifdef USE_CUDA
#include <ATen/cuda/CUDAEvent.h>
#endif
#include <memory>
#include <mutex>
#include <tuple>
#include <unordered_map>
#include <vector>

#include <c10/util/intrusive_ptr.h>
#include <c10d/ProcessGroup.hpp>
#include <c10d/comm.hpp>
#include <c10d/Utils.hpp>
#include <c10d/default_comm_hooks.hpp>
#include <torch/csrc/autograd/function.h>
#include <torch/csrc/autograd/variable.h>
#include <torch/csrc/distributed/autograd/context/context.h>

namespace c10d {

constexpr int kDefaultFirstBucketBytes = int(1024 * 1024);
constexpr int kDefaultBucketBytesCap = int(25 * 1024 * 1024);
// Collect runtime stats once for every kDDPRuntimeLoggingSampleRate iterations.
constexpr int kDDPRuntimeLoggingSampleRate = 100;

class Reducer {
 public:
  // The constructor takes a list of variables for every model replica.
  // The bucket assignment for this reducer is specified as a list of
  // buckets, each of which is specified as a list of indices into the
  // variables list for **a single replica** (i.e. `variables[0]`).
  explicit Reducer(
      std::vector<std::vector<at::Tensor>> replicas,
      std::vector<std::vector<size_t>> bucket_indices,
      c10::intrusive_ptr<c10d::ProcessGroup> process_group,
      std::vector<std::vector<bool>> expect_sparse_gradients,
      int64_t bucket_bytes_cap,
      bool find_unused_parameters,
      bool gradient_as_bucket_view,
      std::unordered_map<size_t, std::string>
          paramNames);

  ~Reducer() noexcept(false);

  // To (re-)initialize bucket assignment, pass a list of buckets, each
  // of which is specified by a list of indices in the variables list.
  // This function performs validation that the variables within a bucket
  // all live on the same device and have the same dimensionality.
  void initialize_buckets(std::vector<std::vector<size_t>> bucket_indices);

  // This function is called when the forward function has produced an output,
  // and the user wishes to reduce gradients in the backwards pass.
  // If they don't, and wish to accumulate gradients before reducing them,
  // a call to this function can simply be omitted.
<<<<<<< HEAD
  void prepare_for_backward(
      const std::vector<at::Tensor>& outputs);
=======
  void prepare_for_backward(const std::vector<at::Tensor>& outputs);
>>>>>>> 078fadaa

  // Called at the begginning of forward() inside DistributedDataParallel,
  // right now it caputures the starting time of forward in each iteration.
  void prepare_for_forward();

  // Returns the relative time in nanoseconds when gradients were ready,
  // with respect to the time `prepare_for_backward` was called. The outer
  // vector is for model replicas and the inner vector is for parameters.
  std::vector<std::vector<int64_t>> get_backward_stats() const {
    return backward_stats_;
  }

  // Registers a hook to the reducer. The hook is `CommHookInterface`
  // type to allow both Python and CPP hooks. This function can only
  // be called once before calling backward.
  // Cannot combine with the call of `register_builtin_comm_hook`.
  void register_comm_hook(std::unique_ptr<CommHookInterface> iface);

  // Registers a built-in C++ comm hook to the reducer. This function can only
  // be called once before calling backward.
  // Cannot combine with the call of `register_comm_hook`.
  void register_builtin_comm_hook(c10d::BuiltinCommHookType comm_hook_type);

  // Returns a vector of tensors in each bucket in sequential order.
  std::vector<std::vector<at::Tensor>> get_bucket_tensors() const;

  // Rebuild buckets based on rebuilt_params_ and rebuilt_param_indices_
  // according to when tensors received grads in the backward pass.
  // TODO this function makes broadcast communication call and
  // could be overlapped with next forward() call, thus
  // it could be async. Will make it async when rebuilding buckets for
  // find_unused_parameters = true case, as we could rebuild buckets more than
  // once for find_unused_parameters = true case, where subgraphs are trained
  // and parameter indices order may change more frequently.
  // For find_unused_parameters = false case, buckets are only rebuilt once,
  // the performance cost is negligible. Returns true if the buckets were
  // rebuilt.
  bool rebuild_buckets();

  // Returns true if we should rebuild buckets, else false. We only rebuild
  // buckets once after the first iteration and never rebuild them if
  // find_unused_parameters_.
  inline bool should_rebuild_buckets() const {
    return !find_unused_parameters_ && !has_rebuilt_bucket_;
  }

  // Pushes all parameters to be rebuilt.
  void push_rebuilt_params_for_all_indices();

  // Creates and sets ForwardPassWorkHandle given a ProcessGroup::Work and the
  // corresponding tensor being reduced.
  void set_forward_pass_work_handle(
      c10::intrusive_ptr<c10d::ProcessGroup::Work> forwardPassWorkHandle,
      bool useStaticWorldSize);

  // Retrieve on-device tensors used to track locally unused parameters. For
  // each replica, it is a tensor where index i = 1 if the Variable with that
  // index has been used.
  std::vector<at::Tensor> get_local_used_maps_on_device() const;

  // Saves thread local state to be used by autograd engine callbacks.
  void save_thread_local_state();

  // An function for users to set sample_rate of collecting
  // runtime stats. The time stats will be recorded for the
  // first 10 iterations, after 10 iteratons time stats will be
  // recorded once every "sample_rate" training iterations.
  void set_ddp_runtime_logging_sample_rate(int sample_rate);

<<<<<<< HEAD
=======
  // Specify the training graph is static.
  void set_static_graph();

>>>>>>> 078fadaa
 protected:
  // Forward declaration.
  struct Bucket;
  // Locates a specific variable by replica index and variable index.
  struct VariableIndex {
    size_t replica_index;
    size_t variable_index;

    VariableIndex() = default;

    VariableIndex(size_t replica_index_, size_t variable_index_) {
      replica_index = replica_index_;
      variable_index = variable_index_;
    }
  };

  void push_rebuilt_params(const VariableIndex& index);

  mutable std::mutex mutex_;
  const std::vector<std::vector<at::Tensor>> replicas_;
  const c10::intrusive_ptr<::c10d::ProcessGroup> process_group_;
  std::vector<std::vector<bool>> expect_sparse_gradients_;

  std::vector<std::vector<std::shared_ptr<torch::autograd::Node>>>
      grad_accumulators_;
  std::unordered_map<torch::autograd::Node*, VariableIndex>
      gradAccToVariableMap_;
  std::vector<std::pair<uintptr_t, std::shared_ptr<torch::autograd::Node>>>
      hooks_;

  bool expect_autograd_hooks_;
  bool require_finalize_;
  size_t next_bucket_;

  bool has_marked_unused_parameters_;
  const bool find_unused_parameters_;
  const bool gradient_as_bucket_view_;
  std::vector<VariableIndex> unused_parameters_;
  // Locally used parameter maps indicating if parameters are used locally
  // during the current iteration or no_sync session if no_sync is on. One
  // tensor for each model replica and each tensor is one-dim int32 tensor of
  // number of parameters. These tensors are marked in autograd_hook to indicate
  // the corresponding param has been used, and get allreduced in the end of
  // backward of current iteration or no_sync session for figuring out the
  // globally unused parameters.
  //
  // local_used_maps_:     CPU tensors for bookkeeping locally used params
  // local_used_maps_dev_: dev tensors for reducing globally unused params
  std::vector<at::Tensor> local_used_maps_;
  std::vector<at::Tensor> local_used_maps_dev_;
  // Indicate that reduction is done and D2H copy is done as well.
  bool local_used_maps_reduced_;

  // Work handle for allreduce on local_used_maps_
  c10::intrusive_ptr<c10d::ProcessGroup::Work> local_used_work_;

  void mark_variable_ready_dense(VariableIndex index);

  void mark_variable_ready_sparse(VariableIndex index);

  void mark_variable_ready(VariableIndex index);

  void autograd_hook(VariableIndex index);

  void mark_bucket_ready(size_t bucket_index);

  void finalize_bucket_dense(Bucket& replica);

  void finalize_backward();

  // Asserts that the reduction for the previous iteration has finished before
  // rebuilding buckets or kicking off the next one.
  void ensure_prior_reduction_finished();

  // Broadcast rebuilt buckets from rank 0 to other ranks before initializing
  // the buckets
  void sync_bucket_indices(std::vector<std::vector<size_t>>& bucket_indices);

  using GradCallback =
      torch::distributed::autograd::DistAutogradContext::GradCallback;
<<<<<<< HEAD
  void runGradCallbackForVariable(
      at::Tensor& variable,
      GradCallback&& cb);
=======
  void runGradCallbackForVariable(at::Tensor& variable, GradCallback&& cb);
>>>>>>> 078fadaa

  // A bucket replica represents [1..N] gradients to be reduced,
  // with the same dtype, on the same device.
  //
  // Batching gradients together before reducing them can result in lower
  // overhead and/or faster time to completion. Only gradients of the same type
  // and on the same device can be batched. The tensor that represents the
  // flattened gradient uses the same type and is placed on the same device.
  // Buckets are filled as the gradients they hold are computed (triggered by
  // autograd hooks). Buckets are reduced in a predetermined order that is
  // identical across processes.
  struct BucketReplica {
    // Flattened (1 dimensional) contents of bucket.
    at::Tensor contents;

    // Views into contents for each grad.  Each view will be created with
    // layout (sizes + strides) matching the grad's expected layout
    // ("Gradient Layout Contract" in torch/csrc/autograd/AccumulateGrad.h).
    // `bucket_views_in[i].copy_(grad)` and
    // `grad.copy_(bucket_views_out[i])`
    // provide convenient ways to move grad data in/out of contents.
    // The reason we keep two states for bucket_views is that if DDP
    // communication hook was registered, `bucket_views_out` could be
    // re-initialized with the value of hook's `future_work`. We still need to
    // keep a separate view reference to replica's original contents for
    // `bucket_views_in[i].copy_(grad)` call.
    std::vector<at::Tensor> bucket_views_in;
    std::vector<at::Tensor> bucket_views_out;

    // Variables that contribute to this bucket replica. Use refcounted value
    // here so that we can easily unflatten the bucket contents into the
    // participating variables after reduction has completed.
    std::vector<at::Tensor> variables;

    // Per-variable offset/length into the flat bucket contents tensor and grad
    // bucket.
    std::vector<size_t> offsets;
    std::vector<size_t> lengths;

    // Per-variable sizes into the grad bucekt.
    std::vector<c10::IntArrayRef> sizes_vec;

    // Number of tensors to be added before this bucket is complete.
    // This is reset to `variables.size()` every iteration.
    size_t pending;

    // TODO(@pietern)
    // Memory copies from gradient tensors into the bucket are potentially
    // done on different CUDA streams. We record an event for every copy
    // so that we can synchronize with them prior to kicking off the reduction.
    // std::vector<at::cuda::CUDAEvent> events;
  };

  // This function is called inside `initialize_buckets`, it initializes both
  // bucket_views_in and bucket_views_out into the contents tensor for each
  // variable's grad. Views serve as entry points to copy_ each grad's data
  // in/out of the flat contents tensor.
  void initialize_bucket_views(BucketReplica& replica, at::Tensor& contents);

  // This function is called inside `finalize_backward`, it happens only if
  // DDP communication hook was registered to recreate just bucket_views_out
  // with the result of `future_work`.
  void populate_bucket_views_out(BucketReplica& replica, at::Tensor& tensor);

  // If gradient_as_bucket_view_ is false, after allreduce buckets,
  // copy bucket results back to grads.
  void copy_bucket_to_grad(
      at::Tensor& variable,
      Reducer::BucketReplica& replica,
      size_t intra_bucket_index,
      bool global_unused);
  // Check layout of grad and bucket_view before calling copy_grad_to_bucket
  void check_grad_layout(const at::Tensor& grad, const at::Tensor& bucket_view);
  // If gradient_as_bucket_view_ is false, before allreduce buckets,
  // copy grads to buckets.
  void copy_grad_to_bucket(const at::Tensor& grad, at::Tensor& bucket_view);

  // A bucket holds N bucket replicas (1 per model replica).
  //
  // If every bucket in this struct is ready, the reduction can be kicked off.
  // One bucket per replica. Reduction is kicked off when every bucket is ready.
  //
  struct Bucket {
    std::vector<BucketReplica> replicas;

    // Global indices of participating variables in the bucket
    std::vector<size_t> variable_indices;

    // Number of replicas to be marked done before this bucket is ready.
    size_t pending;

    // Keep work handle around when this set of buckets is being reduced.
    c10::intrusive_ptr<c10d::ProcessGroup::Work> work;

    // Keep future work handle around if DDP comm hook is registered.
    c10::intrusive_ptr<torch::jit::Future> future_work;

    // If this bucket should expect a single sparse gradient.
    // Implies: replicas[i].variables.size() == 1.
    bool expect_sparse_gradient = false;
  };

  std::vector<Bucket> buckets_;

  // A variable locator locates a particular variable in the bucket
  // structure. The `bucket_index` field points to the bucket in the `buckets_`
  // vector. The `intra_bucket_index` field points to the index of the variable
  // in any of the vector fields in the bucket replica.
  struct VariableLocator {
    // Index into the `buckets_` variable.
    size_t bucket_index;
    // Index of parameter in single bucket replica.
    size_t intra_bucket_index;

    VariableLocator() = default;

    VariableLocator(size_t bucket_index_, size_t intra_bucket_index_) {
      bucket_index = bucket_index_;
      intra_bucket_index = intra_bucket_index_;
    }
  };

  // Map the index of a variable to its location in the bucket structure.
  std::vector<VariableLocator> variable_locators_;

  // track the number of iterations to synchronize grads in training so far.
  long num_iterations_;
  // track the number of buckets that have been ready for
  // communication calls like allReduce or communication hooks.
  int num_buckets_ready_;

  // CPU timestamp to record event start and end time.
  struct CPUTimer {
    // The timestamp of forward call start time in each iteration.
    int64_t forward_start_time;
    // The timestamp of backward computation start and end time in each
    // iteration.
    int64_t backward_compute_start_time;
    int64_t backward_compute_end_time;
    // The timestamp of first communication call start time in each iteration.
    int64_t backward_comm_start_time;
    // The timestamp of last communication call end time in each iteration.
    int64_t backward_comm_end_time;
  };

  CPUTimer cpu_timer_{};

#ifdef USE_CUDA
  // GPU events to record event start and end time.
  struct GPUTimer {
    at::cuda::CUDAEvent forward_start = at::cuda::CUDAEvent(cudaEventDefault);
    at::cuda::CUDAEvent backward_compute_start =
        at::cuda::CUDAEvent(cudaEventDefault);
    at::cuda::CUDAEvent backward_compute_end =
        at::cuda::CUDAEvent(cudaEventDefault);
    at::cuda::CUDAEvent backward_comm_start =
        at::cuda::CUDAEvent(cudaEventDefault);
    at::cuda::CUDAEvent backward_comm_end =
        at::cuda::CUDAEvent(cudaEventDefault);
  };
  GPUTimer gpu_timer_;
#endif

  // We collect the relative timestamp of every gradient being ready
  // when executing autograd. This can be used to derive a timeline of
  // the point in time buckets were ready, or ideal bucket assignment/ordering.
  std::vector<std::vector<int64_t>> backward_stats_;

  bool should_collect_runtime_stats();
  void record_forward_compute_start_time();
  void record_backward_compute_start_time();
  void record_backward_compute_end_time();
  void record_backward_comm_start_time();
  void record_backward_comm_end_time();

  int get_ddp_runtime_logging_sample_rate();
  int ddp_runtime_logging_sample_rate_ = kDDPRuntimeLoggingSampleRate;

  bool is_multi_device_module_ = false;

  // Following variables are to help build dynamic bucket order
  bool has_rebuilt_bucket_;
  std::vector<at::Tensor> rebuilt_params_;
  std::vector<int64_t> rebuilt_param_indices_;
  const int64_t bucket_bytes_cap_;

  struct RpcContext {
    using ContextPtr = torch::distributed::autograd::ContextPtr;
    // The shared_ptr is to hold the context instance.
    ContextPtr context_ptr_holder;
    std::atomic<ContextPtr::element_type*> context_ptr{nullptr};

    void set(ContextPtr&& new_context_ptr);
  };
  RpcContext rpc_context_;

  // A struct containing work handle and tensor for allreduce scheduled in
  // forward pass, if applicable.
  struct ForwardPassAllreduceWork {
    c10::intrusive_ptr<c10d::ProcessGroup::Work> workHandle;
    at::Tensor resultTensor;
    // whether we should divide by the initial world_size or the no. of
    // remaining DDP ranks.
    bool useStaticWorldSize;
  };

  // Handle for the currently scheduled allreduce in the forward pass, if
  // applicable.
  ForwardPassAllreduceWork forwardPassWorkHandle_;

  // Division factor for reduction of gradients.
  int divFactor_;

  bool static_graph_;

 private:
<<<<<<< HEAD
  void reset_bucket_counting();
  void search_unused_parameters(
    const std::vector<torch::autograd::Variable>& outputs);
=======
  // reset counting for buckets before backward starts
  void reset_bucket_counting();
  // search unused parameters beore backward starts
  void search_unused_parameters(
      const std::vector<torch::autograd::Variable>& outputs);
  void set_divide_factor();
  // kick off all reduce for the ready bucket
  void all_reduce_bucket(Bucket& bucket);
  // kick off all reduce to local used map, it can help find global unused parameters
  void all_reduce_local_used_map();

>>>>>>> 078fadaa
  // comm_hook_ is used to access the DDP communication hook if registered.
  std::unique_ptr<CommHookInterface> comm_hook_;
  // Current thread local state
  at::ThreadLocalState thread_local_state_;
  // Debug level setting. It is parsed once when Reducer is constructed, and
  // remains the same across a single invocation of DDP training.
  DistributedDebugLevel ddp_debug_level_;
  // Mapping of variable index to fully qualified name of model to notify users
  // about errors when certain parameters do not get gradient.
  std::unordered_map<size_t, std::string> param_names_;
  // Per iteration set of parameter indices that have been marked ready.
  std::unordered_set<size_t> perIterationReadyParams_;
  // Retrieves parameter names that have not been marked as ready as part of
  // previous iteration.
  std::vector<std::string> getUnmarkedParamsForIteration();
  // Retrives parameter indices that have not been marked as ready as part of
  // previous iteration.
  std::vector<size_t> getUnmarkedParamIndicesForIteration();
  // Raises appropriate error if mark_variable_ready is called on the same
  // variable twice, which is unexpected.
  void checkAndRaiseMarkedTwiceError(size_t curVariableIndex);
  friend class Logger;
};

// This is equivalent to take_tensors but returns indices into the
// tensor list argument for bucket assignment. Also, it is aware
// of device placement and will not allow buckets to span devices.
// The index of tensors[i] assigned to bucket is tensor_indices[i],
// when tensor_indices is empty, the index of tensors[i] assigned to
// bucket is i.
std::vector<std::vector<size_t>> compute_bucket_assignment_by_size(
    const std::vector<at::Tensor>& tensors,
    const std::vector<size_t>& bucket_size,
    const std::vector<bool>& expect_sparse_gradient = {},
    const std::vector<int64_t>& tensor_indices = {});

// Verify models across all processes are the same as model on rank 0 with
// respect to no. of params and matching dtype/size/layout.
void verify_replica0_across_processes(
    c10::intrusive_ptr<c10d::ProcessGroup> process_group,
    std::vector<std::vector<at::Tensor>> model_replicas);
} // namespace c10d<|MERGE_RESOLUTION|>--- conflicted
+++ resolved
@@ -55,12 +55,7 @@
   // and the user wishes to reduce gradients in the backwards pass.
   // If they don't, and wish to accumulate gradients before reducing them,
   // a call to this function can simply be omitted.
-<<<<<<< HEAD
-  void prepare_for_backward(
-      const std::vector<at::Tensor>& outputs);
-=======
   void prepare_for_backward(const std::vector<at::Tensor>& outputs);
->>>>>>> 078fadaa
 
   // Called at the begginning of forward() inside DistributedDataParallel,
   // right now it caputures the starting time of forward in each iteration.
@@ -130,12 +125,9 @@
   // recorded once every "sample_rate" training iterations.
   void set_ddp_runtime_logging_sample_rate(int sample_rate);
 
-<<<<<<< HEAD
-=======
   // Specify the training graph is static.
   void set_static_graph();
 
->>>>>>> 078fadaa
  protected:
   // Forward declaration.
   struct Bucket;
@@ -216,13 +208,7 @@
 
   using GradCallback =
       torch::distributed::autograd::DistAutogradContext::GradCallback;
-<<<<<<< HEAD
-  void runGradCallbackForVariable(
-      at::Tensor& variable,
-      GradCallback&& cb);
-=======
   void runGradCallbackForVariable(at::Tensor& variable, GradCallback&& cb);
->>>>>>> 078fadaa
 
   // A bucket replica represents [1..N] gradients to be reduced,
   // with the same dtype, on the same device.
@@ -439,11 +425,6 @@
   bool static_graph_;
 
  private:
-<<<<<<< HEAD
-  void reset_bucket_counting();
-  void search_unused_parameters(
-    const std::vector<torch::autograd::Variable>& outputs);
-=======
   // reset counting for buckets before backward starts
   void reset_bucket_counting();
   // search unused parameters beore backward starts
@@ -455,7 +436,6 @@
   // kick off all reduce to local used map, it can help find global unused parameters
   void all_reduce_local_used_map();
 
->>>>>>> 078fadaa
   // comm_hook_ is used to access the DDP communication hook if registered.
   std::unique_ptr<CommHookInterface> comm_hook_;
   // Current thread local state
