--- conflicted
+++ resolved
@@ -2,13 +2,8 @@
 import torch
 from torch.nn.modules.pooling import MaxPool2d
 
-<<<<<<< HEAD
-from .activation import ReLU, ReLU6, Hardswish, ELU
+from .activation import ReLU, ReLU6, Hardswish, ELU, LeakyReLU, Sigmoid
 from .batchnorm import BatchNorm1d, BatchNorm2d, BatchNorm3d
-=======
-from .activation import ReLU, ReLU6, Hardswish, ELU, LeakyReLU, Sigmoid
-from .batchnorm import BatchNorm2d, BatchNorm3d
->>>>>>> b9dd5e69
 from .normalization import LayerNorm, GroupNorm, InstanceNorm1d, \
     InstanceNorm2d, InstanceNorm3d
 from .conv import Conv1d, Conv2d, Conv3d
@@ -84,7 +79,7 @@
     def forward(self, Xq):
         return Xq.dequantize()
 
-    @staticmethod
+    @staticmfethod
     def from_float(mod):
         return DeQuantize()
 
