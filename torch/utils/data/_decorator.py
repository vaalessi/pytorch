--- conflicted
+++ resolved
@@ -1,12 +1,7 @@
 import inspect
 from functools import wraps
 from typing import Any, Callable, Optional, Type, Union, get_type_hints
-<<<<<<< HEAD
-from torch.utils.data import IterDataPipe
-
-=======
 from torch.utils.data import IterDataPipe, MapDataPipe
->>>>>>> 4866be34
 from torch.utils.data._typing import _DataPipeMeta
 
 
@@ -22,19 +17,6 @@
         self.is_df = is_df
 
     def __call__(self, cls):
-<<<<<<< HEAD
-        if isinstance(cls, Type):  # type: ignore[arg-type]
-            if not isinstance(cls, _DataPipeMeta):
-                raise TypeError('`functional_datapipe` can only decorate IterDataPipe')
-        # with non_deterministic decorator
-        else:
-            if not isinstance(cls, non_deterministic) and \
-                not (hasattr(cls, '__self__') and
-                     isinstance(cls.__self__, non_deterministic)):
-                raise TypeError('`functional_datapipe` can only decorate IterDataPipe')
-        # is_dataframes = isinstance(cls, DFIterDataPipe)
-        IterDataPipe.register_datapipe_as_function(self.name, cls, is_df = self.is_df)
-=======
         if issubclass(cls, IterDataPipe):
             if isinstance(cls, Type):  # type: ignore[arg-type]
                 if not isinstance(cls, _DataPipeMeta):
@@ -45,11 +27,10 @@
                     not (hasattr(cls, '__self__') and
                          isinstance(cls.__self__, non_deterministic)):
                     raise TypeError('`functional_datapipe` can only decorate IterDataPipe')
-            IterDataPipe.register_datapipe_as_function(self.name, cls)
+            IterDataPipe.register_datapipe_as_function(self.name, cls, is_df = self.is_df)
         elif issubclass(cls, MapDataPipe):
-            MapDataPipe.register_datapipe_as_function(self.name, cls)
+            MapDataPipe.register_datapipe_as_function(self.name, cls, is_df = self.is_df)
 
->>>>>>> 4866be34
         return cls
 
 
