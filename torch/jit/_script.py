"""TorchScript

This module contains functionality to support the JIT's scripting frontend, notably:
    - torch.jit.script

This is not intended to be imported directly; please use the exposed
functionalities in `torch.jit`.
"""
import functools
import collections
import enum
import inspect
import copy
import pickle
import warnings
from typing import Any, Dict


import torch
import torch._jit_internal as _jit_internal
from torch.utils import set_module
from torch.jit._recursive import ScriptMethodStub, wrap_cpp_module, infer_methods_to_compile, _compile_and_register_class
from torch.nn import Module
from torch.jit._state import _enabled
from torch.jit._builtins import _register_builtin
from torch._six import with_metaclass
from torch.jit.frontend import get_jit_def, get_default_args, get_jit_class_def
from torch._jit_internal import _qualified_name
from torch.jit._fuser import _graph_for
from torch.jit._state import (
    _try_get_jit_cached_function,
    _try_get_jit_cached_overloads,
    _set_jit_function_cache,
    _set_jit_overload_cache,
)
from torch.overrides import (
    has_torch_function, has_torch_function_unary, has_torch_function_variadic)

torch._C.ScriptMethod.graph_for = _graph_for  # type: ignore
torch._C.ScriptFunction.graph_for = _graph_for  # type: ignore
ScriptFunction = torch._C.ScriptFunction
ScriptFunction.__doc__ = """
Functionally equivalent to a :class:`ScriptModule`, but represents a single
function and does not have any attributes or Parameters.
"""
set_module(ScriptFunction, "torch.jit")


if _enabled:
    Attribute = collections.namedtuple("Attribute", ["value", "type"])
else:

    def Attribute(value, type):  # type: ignore
        return value

Attribute.__doc__ = """
    This method is a pass-through function that returns `value`, mostly
    used to indicate to the TorchScript compiler that the left-hand side
    expression is a class instance attribute with type of `type`. Note that
    `torch.jit.Attribute` should only be used in `__init__` method of `nn.Module`
    subclasses.

    Though TorchScript can infer correct type for most Python expressions, there are some cases where
    type inference can be wrong, including:
    - Empty containers like `[]` and `{}`, which TorchScript assumes to be container of `Tensor`s
    - Optional types like `Optional[T]` but assigned a valid value of type `T`, TorchScript would assume
    it is type `T` rather than `Optional[T]`

    In eager mode, it is simply a pass-through function that returns `value`
    without other implications.

    Example:

    .. testcode::

        import torch
        from typing import Dict

        class AttributeModule(torch.nn.Module):
            def __init__(self):
                super(M, self).__init__()
                self.foo = torch.jit.Attribute(0.1, float)

                # we should be able to use self.foo as a float here
                assert 0.0 < self.foo

                self.names_ages = torch.jit.Attribute({}, Dict[str, int])
                self.names_ages["someone"] = 20
                assert isinstance(self.names_ages["someone"], int)

        m = AttributeModule()
        # m will contain two attributes
        # 1. foo of type float
        # 2. names_ages of type Dict[str, int]

    .. testcleanup::

        del AttributeModule
        del m

    Args:
        value: An initial value to be assigned to attribute.
        type: A Python type

    Returns:
        Returns `value`
"""


# Gets a function from the name of a method on a type
def _get_function_from_type(cls, name):
    return getattr(cls, name, None)


# ScriptClasses must be new-style classes because we construct them using their
# __new__ method.
def _is_new_style_class(cls):
    if hasattr(cls, "__class__"):
        return "__dict__" in dir(cls) or hasattr(cls, "__slots__")


<<<<<<< HEAD
=======
def _compile_and_register_class(obj, rcb, qualified_name):
    ast = get_jit_class_def(obj, obj.__name__)
    defaults = torch.jit.frontend.get_default_args_for_class(obj)
    script_class = torch._C._jit_script_class_compile(qualified_name, ast, defaults, rcb)
    torch.jit._state._add_script_class(obj, script_class)
    return script_class


>>>>>>> 61148bc6
# These OrderedDictWrapper classes replace the actual OrderedDicts in
# module with versions that get/set properties inside of Module.
# This allows us to reuse most of nn.Module while still storing the
# data in C++.
# Each OrderedDict needs to support:
#  x not in view
#  x in view
#  view[name] = ...
#  view.values()
#  del view[name]
#  view.items()
#  view.keys()
#  len(view)


class OrderedDictWrapper(object):
    def __init__(self, _c):
        self._c = _c

    def keys(self):
        return [k for k, v in self.items()]

    def values(self):
        return [v for k, v in self.items()]

    def __len__(self):
        return len(self.values())

    def __delitem__(self, k):
        raise RuntimeError("cannot delete methods or parameters of a script module")

    def items(self):
        return self._c.items()

    def __setitem__(self, k, v):
        if k not in self:
            raise RuntimeError(
                "Can't add a new parameter after ScriptModule construction."
                " Tried to add '{}".format(k)
            )
        self._c.setattr(k, v)

    def __contains__(self, k):
        return self._c.contains(k)

    def __getitem__(self, k):
        if k not in self:
            raise KeyError(k)
        return self._c.getattr(k)


class OrderedModuleDict(OrderedDictWrapper):
    def __init__(self, module, python_dict):
        super(OrderedModuleDict, self).__init__(torch._C.ModuleDict(module))
        # contains _both_ script modules and non-script python-only modules

        # because script modules are subclassed in python and the
        # C++ Module class will not hold references to them,
        # to ensure that you always get the same python value here
        # we store it in the python dict as well
        self._python_modules = python_dict

    def items(self):
        r = self._python_modules.items()
        return r

    def __contains__(self, k):
        return k in self._python_modules

    def __setitem__(self, k, v):
        # Cases where sub-module can be re-assigned after ScriptModule construction
        # 1. If the attr is an module interface type, it's guaranteed that the module is
        #    not inlined in the graph, so it's safe to swap a new ScriptModule in.
        # 2. if the new value if a ScriptModule with the same JIT type, IR won't change
        #    and it's legit to swap a new module in.
        # In these two cases we allow swapping a new scripted module and update the
        # corresponding python module dict to keep sync.
        # Note: the value to be swapped in has to be ScriptModule instead of nn.Module,
        # otherwise it's illegal and we throw error.
        if isinstance(v, ScriptModule):
            self._c.setattr(k, v)
            self._python_modules[k] = v
        else:
            raise RuntimeError(
                "Cannot re-assign modules in a ScriptModule with non-scripted "
                "module, tried to replace existing module '{}': {}".format(k, v)
            )

    def __getitem__(self, k):
        return self._python_modules[k]


# For each user-defined class that subclasses ScriptModule, this meta-class:
# (1) finds all the methods annotated with @script_method in a ScriptModule and
#     removes them from the class attributes
# (2) puts a wrapper around the class's __init__ method to recursively compile
#     all of the script_methods with the module after the original __init__ has
#     run. This has to occur after the user-defined __init__ so that submodules and
#     parameters are initialized _before_ the script compiler resolve references to
#     `self.param` or `self.module`.
class ScriptMeta(type):
    def __init__(cls, name, bases, attrs):  # noqa: B902
        # Aggregate all the ScriptMethods and constants from superclasses
        cls._methods: Dict[str, Any] = {}
        cls._constants_set = set(getattr(cls, "__constants__", ()))
        for base in reversed(bases):
            for k, v in getattr(base, "_methods", {}).items():
                cls._methods[k] = v
            base_constants = getattr(base, "_constants_set", set())
            cls._constants_set = cls._constants_set.union(base_constants)

        # find all the script methods of the current class
        for k, v in sorted(attrs.items()):
            if isinstance(v, ScriptMethodStub):
                delattr(cls, k)
                cls._methods[v.original_method.__name__] = v

        if getattr(cls, "_disable_script_meta", False):
            # We leave built-in ScriptModule types alone, since this metaclass
            # is only for compiling user classes that inherit from
            # ScriptModule.
            return super(ScriptMeta, cls).__init__(name, bases, attrs)

        original_init = getattr(cls, "__init__", lambda self: None)

        @functools.wraps(original_init)
        def init_then_script(self, *args, **kwargs):
            num_methods = len(cls._methods)
            original_init(self, *args, **kwargs)
            added_methods_in_init = len(cls._methods) > num_methods

            if type(self) == cls:

                def make_stubs(module):
                    cls = type(module)
                    if hasattr(cls, "_methods"):
                        return [v for k, v in sorted(cls._methods.items())]
                    else:
                        return infer_methods_to_compile(module)

                self.__dict__[
                    "_actual_script_module"
                ] = torch.jit._recursive.create_script_module(self, make_stubs, share_types=not added_methods_in_init)

                # Delete the Python attributes that now shadow the ScriptModule
                # ones, so that __getattr__ and __setattr__ will properly find
                # the scripted versions.
                concrete_type = self._actual_script_module._concrete_type
                for name in concrete_type.get_attributes():
                    delattr(self, name)
                for name, _ in concrete_type.get_modules():
                    delattr(self, name)
                for name in ("_parameters", "_buffers", "_modules"):
                    delattr(self, name)

        cls.__init__ = init_then_script  # type: ignore
        return super(ScriptMeta, cls).__init__(name, bases, attrs)


class _CachedForward(object):
    def __get__(self, obj, cls):
        return self.__getattr__("forward")  # type: ignore


class ScriptWarning(Warning):
    pass


def script_method(fn):
    if not _enabled:
        return fn
    # NOTE: we need to traverse two frames here because the meta-class frame
    # for ScriptModule will be present, as opposed to invoking @script on a
    # a function or invoking define() on a CompilationUnit.
    # The stack will look like:
    #
    # 0. createResolutionCallback()
    # 1. script_method()
    # 2. ScriptModule metaclass frame
    # 3. Surrounding scope
    #
    # createResolutionCallback internally adds 1 to get us to the scope of this
    # function (the calling function). Adding 2 gets us to the proper surrounding scope.
    _rcb = _jit_internal.createResolutionCallbackFromFrame(frames_up=2)
    ast = get_jit_def(fn, fn.__name__, self_name="ScriptModule")
    return ScriptMethodStub(_rcb, ast, fn)


class ConstMap:
    def __init__(self, const_mapping):
        self.const_mapping = const_mapping

    def __getattr__(self, attr):
        return self.const_mapping[attr]


if _enabled:
    class RecursiveScriptClass(object):
        """
        An analogue of RecursiveScriptModule for regular objects that are not modules.
        This class is a wrapper around a torch._C.ScriptObject that represents an instance
        of a TorchScript class and allows it to be used in Python.

        Attributes:
            _c [torch._C.ScriptObject]: The C++ object to which attribute lookups and method
                calls are forwarded.
            _props [Dict[str, property]]: A dictionary of properties fetched from self._c and
                exposed on this wrppaer.
        """
        def __init__(self, cpp_class):
            super(RecursiveScriptClass, self).__init__()
            self.__dict__["_initializing"] = True
            self._c = cpp_class

            # Add wrapped object's properties to this class instance.
            self._props = {prop.name(): property(prop.getter(), prop.setter()) for prop in self._c._properties()}

            self.__dict__["_initializing"] = False

        def __getattr__(self, attr):
            if "_initializing" in self.__dict__ and self.__dict__["_initializing"]:
                return super(RecursiveScriptClass, self).__getattr__(attr)  # type: ignore

            if attr in self._props:
                return self._props[attr].fget()

            return getattr(self._c, attr)

        def __setattr__(self, attr, value):
            if "_initializing" in self.__dict__ and self.__dict__["_initializing"]:
                return super(RecursiveScriptClass, self).__setattr__(attr, value)

            if attr in self._props:
                return self._props[attr].fset(value)

            setattr(self._c, attr, value)

        # Delegate calls to magic methods like __len__ to the C++ module backing the
        # RecursiveScriptClass.
        def forward_magic_method(self, method_name, *args, **kwargs):
            if not self._c._has_method(method_name):
                raise TypeError()

            self_method = self.__getattr__(method_name)
            return self_method(*args, **kwargs)

        def __getstate__(self):
            raise pickle.PickleError("ScriptClasses cannot be pickled")

        def __iter__(self):
            return self.forward_magic_method("__iter__")

        def __len__(self):
            return self.forward_magic_method("__len__")

        def __neg__(self):
            return self.forward_magic_method("__neg__")

        def __mul__(self, other):
            return self.forward_magic_method("__mul__", other)

        def __contains__(self, key):
            return self.forward_magic_method("__contains__", key)

        def __add__(self, other):
            return self.forward_magic_method("__add__", other)

        def __iadd__(self, other):
            if self._c._has_method("__iadd__"):
                return self.forward_magic_method("__iadd__", other)
            else:
                return self.forward_magic_method("__add__", other)

        def __sub__(self, other):
            return self.forward_magic_method("__sub__", other)

        def __pow__(self, other):
            return self.forward_magic_method("__pow__", other)

        def __truediv__(self, other):
            return self.forward_magic_method("__truediv__", other)

        def __mod__(self, other):
            return self.forward_magic_method("__mod__", other)

        def __ne__(self, other):  # noqa T484
            return self.forward_magic_method("__ne__", other)

        def __eq__(self, other):  # noqa T484
            return self.forward_magic_method("__eq__", other)

        def __lt__(self, other):
            return self.forward_magic_method("__lt__", other)

        def __gt__(self, other):
            return self.forward_magic_method("__gt__", other)

        def __le__(self, other):
            return self.forward_magic_method("__le__", other)

        def __ge__(self, other):
            return self.forward_magic_method("__ge__", other)

        def __and__(self, other):
            return self.forward_magic_method("__and__", other)

        def __or__(self, other):
            return self.forward_magic_method("__or__", other)

        def __xor__(self, other):
            return self.forward_magic_method("__xor__", other)

        def __getitem__(self, other):
            return self.forward_magic_method("__getitem__", other)

        def __setitem__(self, idx, val):
            return self.forward_magic_method("__setitem__", idx, val)

        def __call__(self, val):
            return self.forward_magic_method("__call__", val)

        def __int__(self):
            return self.forward_magic_method("__int__")

        def __float__(self):
            return self.forward_magic_method("__float__")

        def __bool__(self):
            return self.forward_magic_method("__bool__")

        def __str__(self):
            return self.forward_magic_method("__str__")

        def __enter__(self):
            return self.forward_magic_method("__enter__")

        def __exit__(self, type, tb, traceback):
            return self.forward_magic_method("__exit__", type, tb, traceback)

    # this is a Python 'non-data descriptor' that causes the first access
    # to ScriptModule's forward to lookup the forward method and stash
    # it in the objects dict. Due to the standard rules for attribute lookup,
    # subsequent lookups will just directly return the previously looked up method.
    # This is necessary because nn.Module defines forward as a method. If we
    # did nothing, __getattr__ would not be called. Instead we'd get nn.Module.forward
    # which always throws an exception.

    class ScriptModule(with_metaclass(ScriptMeta, Module)):  # type: ignore
        r"""
        A wrapper around C++ ``torch::jit::Module``. ``ScriptModule``\s
        contain methods, attributes, parameters, and
        constants. These can be accessed the same way as on a normal ``nn.Module``.
        """
        __jit_unused_properties__ = ['code', 'code_with_constants', 'graph', 'inlined_graph', 'original_name']

        def __init__(self):
            super(ScriptModule, self).__init__()

        forward = _CachedForward()

        def __getattr__(self, attr):
            if "_actual_script_module" not in self.__dict__:
                return super(ScriptModule, self).__getattr__(attr)
            return getattr(self._actual_script_module, attr)

        def __setattr__(self, attr, value):
            if "_actual_script_module" not in self.__dict__:
                # Unwrap torch.jit.Attribute into a regular setattr + record
                # the provided type in __annotations__.
                #
                # This ensures that if we use the attr again in `__init__`, it
                # will look like the actual value, not an instance of Attribute.
                if isinstance(value, Attribute):
                    # NB: Ensure that we set __annotations__ on the specific
                    # class in question, and not on a superclass (which would
                    # be wrong wrong wrong!).
                    # See also https://github.com/pytorch/pytorch/issues/39463
                    if "__annotations__" not in self.__class__.__dict__:
                        self.__class__.__annotations__ = {}
                    self.__annotations__[attr] = value.type
                    value = value.value
                return super(ScriptModule, self).__setattr__(attr, value)

            setattr(self._actual_script_module, attr, value)

        def define(self, src):
            if "_actual_script_module" in self.__dict__:
                # If we have completed initialization, just defer to the
                # backing RecursiveScriptModule to eagerly compile the provided
                # source.
                return self._actual_script_module.define(src)

            # Otherwise, we are still in the object's __init__.
            # In that case, add `src` as a stub to be compiled.
            #
            # We use frames_up=1 to get to the proper surrounding scope. The stack
            # will look like:
            # 0. createResolutionCallback
            # 1. define()
            # 2. surrounding scope.
            #
            # createResolutionCallback internally adds 1 to get us to our frame, then
            # we add 1 to get to the proper surrounding scope.
            rcb = _jit_internal.createResolutionCallbackFromFrame(frames_up=1)
            ast = torch._C._parse_source_def(src)
            self._methods[ast.name().name] = ScriptMethodStub(rcb, ast, None)

        def _replicate_for_data_parallel(self):
            return self._actual_script_module._replicate_for_data_parallel()

    class RecursiveScriptModule(ScriptModule):
        # XXX: RecursiveScriptModule inherits from ScriptModule for the sole
        # reason that it retains the existing isinstance(ScriptModule)
        # behavior.
        r"""
        The core data structure in TorchScript is the ``ScriptModule``. It is an
        analogue of torch's ``nn.Module`` and represents an entire model as a tree of
        submodules. Like normal modules, each individual module in a ``ScriptModule`` can
        have submodules, parameters, and methods. In ``nn.Module``\s methods are implemented
        as Python functions, but in ``ScriptModule``\s methods are implemented as
        TorchScript functions, a statically-typed subset of Python that contains all
        of PyTorch's built-in Tensor operations. This difference allows your
        ``ScriptModule``\s code to run without the need for a Python interpreter.

        ``ScriptModule``\s should not be created manually, instead use
        either :func:`tracing <torch.jit.trace>` or :func:`scripting <torch.jit.script>`.
        Tracing and scripting can be applied incrementally and :ref:`composed as necessary <Types>`.

        * Tracing records the tensor operations as executed with a set of example inputs and uses these
          operations to construct a computation graph. You can use the full dynamic behavior of Python with tracing,
          but values other than Tensors and control flow aren't captured in the graph.

        * Scripting inspects the Python code of the model
          and compiles it to TorchScript. Scripting allows the use of many `types`_ of values and supports dynamic control flow.
          Many, but not all features of Python are supported by the compiler, so changes to the source code may be necessary.
        """
        _disable_script_meta = True

        def __init__(self, cpp_module):
            self.__dict__["_initializing"] = True
            self._c = cpp_module
            super(RecursiveScriptModule, self).__init__()
            # Delete the 'training' attribute set up by `Module.__init__`. It
            # will get set on the underlying cpp module, so we delete it here
            # to avoid this version shadowing the cpp module version.
            delattr(self, "training")

        @staticmethod
        def _construct(cpp_module, init_fn):
            """
            Construct a RecursiveScriptModule that's ready for use. PyTorch
            code should use this to construct a RecursiveScriptModule instead
            of instead of calling `__init__` directly, as it makes sure the
            object is properly finalized (and in the future, we may take
            control of how the RecursiveScriptModule instance is created).

            Args:
                cpp_module:  The C++ Module that will hold the actual state of
                             this RecursiveScriptModule instance.
                init_fn:  Lambda that initializes the RecursiveScriptModule passed to it.
            """
            script_module = RecursiveScriptModule(cpp_module)
            init_fn(script_module)

            # Finalize the ScriptModule: replace the nn.Module state with our
            # custom implementations and flip the _initializing bit.
            RecursiveScriptModule._finalize_scriptmodule(script_module)
            return script_module

        @staticmethod
        def _finalize_scriptmodule(script_module):
            script_module._parameters = OrderedDictWrapper(
                torch._C.ParameterDict(script_module._c)
            )
            script_module._buffers = OrderedDictWrapper(
                torch._C.BufferDict(script_module._c)
            )
            script_module._modules = OrderedModuleDict(
                script_module._c, script_module._modules
            )
            script_module._initializing = False

        def _reconstruct(self, cpp_module):
            """
            Re-construct an instance of RecursiveScriptModule using an instance of a C++ module.

            Args:
                cpp_module: The C++ module that this RecursiveScriptModule will be rebuilt around.
            """
            self.__init__(cpp_module)  # type: ignore

            # Copy the concrete type from the C++ module to this ScriptModule.
            self._concrete_type = torch._C.ConcreteModuleType.from_jit_type(
                self._c._type()
            )

            # Copy submodules from the C++ module to this ScriptModule.
            modules = {}
            for name, cpp_module in torch._C.ModuleDict(self._c).items():
                modules[name] = wrap_cpp_module(cpp_module)
            self._modules = OrderedModuleDict(self._c, modules)

            # Copy parameters and buffers.
            self._parameters = OrderedDictWrapper(torch._C.ParameterDict(self._c))
            self._buffers = OrderedDictWrapper(torch._C.BufferDict(self._c))

            # Get rid of the functions from the old C++ module.
            self.__dict__ = {
                k: v
                for k, v in self.__dict__.items()
                if not isinstance(v, torch._C.ScriptMethod)
            }
            self.__dict__["_initializing"] = False

        @property
        def graph(self):
            r"""
            Returns a string representation of the internal graph for the
            ``forward`` method. See :ref:`interpreting-graphs` for details.
            """
            return self._c._get_method("forward").graph

        @property
        def inlined_graph(self):
            r"""
            Returns a string representation of the internal graph for the
            ``forward`` method. This graph will be preprocessed to inline all function and method calls.
            See :ref:`interpreting-graphs` for details.
            """
            return self.forward.inlined_graph

        @property
        def code(self):
            r"""
            Returns a pretty-printed representation (as valid Python syntax) of
            the internal graph for the ``forward`` method. See
            :ref:`inspecting-code` for details.
            """
            return self.forward.code

        @property
        def code_with_constants(self):
            r"""
            Returns a tuple of:

            [0] a pretty-printed representation (as valid Python syntax) of
            the internal graph for the ``forward`` method. See `code`.
            [1] a ConstMap following the CONSTANT.cN format of the output in [0].
            The indices in the [0] output are keys to the underlying constant's values.

            See :ref:`inspecting-code` for details.
            """
            r = self.forward.code_with_constants
            return (r[0], ConstMap(r[1]))

        def save(self, f, **kwargs):
            r"""
            save(f, _extra_files={})

            See :func:`torch.jit.save <torch.jit.save>` for details.
            """
            return self._c.save(str(f), **kwargs)

        def _save_for_lite_interpreter(self, *args, **kwargs):
            r"""
            _save_for_lite_interpreter(f)

            Add (or update) the bytecode session to the script model. The updated model is used
            in lite interpreter for mobile applications.

            Args:
                f: a string containing a file name.
                _extra_files: Map from filename to contents which will be stored as part of 'f'.

            """
            return self._c._save_for_mobile(*args, **kwargs)

        def _save_to_buffer_for_lite_interpreter(self, *args, **kwargs):
            return self._c._save_to_buffer_for_mobile(*args, **kwargs)

        def save_to_buffer(self, *args, **kwargs):
            return self._c.save_to_buffer(*args, **kwargs)

        def get_debug_state(self, *args, **kwargs):
            return self._c.get_debug_state()

        def extra_repr(self):
            return "original_name={}".format(self.original_name)

        def graph_for(self, *args, **kwargs):
            return self.forward.graph_for(*args, **kwargs)

        @property
        def original_name(self):
            if type(self) == str(self._c._type().name()):
                return ""
            return str(self._c._type().name())

        def define(self, src):
            # We use frames_up=1 to get to the proper surrounding scope. The stack
            # will look like:
            # 0. createResolutionCallback
            # 1. define()
            # 2. surrounding scope.
            #
            # createResolutionCallback internally adds 1 to get us to our frame, then
            # we add 1 to get to the proper surrounding scope.
            rcb = _jit_internal.createResolutionCallbackFromFrame(frames_up=1)
            self._c._define(self._concrete_type, src, rcb)

        def __getattr__(self, attr):
            if "_initializing" not in self.__dict__:
                raise RuntimeError(
                    "ScriptModule has not been initialized, did you forget to call super's init?"
                )

            if self._initializing:
                return super(RecursiveScriptModule, self).__getattr__(attr)

            # _modules check is before hasattr since modules are included as attributes in _c,
            # but we want to get the python wrapper from _modules instead of the raw _c object.
            if attr in self._modules:
                return self._modules[attr]
            elif self._c.hasattr(attr):
                return self._c.getattr(attr)
            elif self._c._has_method(attr):
                script_method = self._c._get_method(attr)
                # cache method so future calls do not go through __getattr__
                # to improve invocation performance
                self.__dict__[attr] = script_method
                return script_method

            return super(RecursiveScriptModule, self).__getattr__(attr)

        def __setattr__(self, attr, value):
            if self._initializing:
                return super(RecursiveScriptModule, self).__setattr__(attr, value)

            if attr in self._modules:
                self._modules[attr] = value
            elif self._c.hasattr(attr):
                self._c.setattr(attr, value)
            elif (
                hasattr(self, "_concrete_type")
                and attr in self._concrete_type.get_constants().keys()
            ):
                # TODO: we don't have _concrete_type set after load(), and in general we lose constant information.
                # We should encode constants as class type attributes (or something) so it persists across save/load.
                raise AttributeError(
                    "Cannot mutate TorchScript constant value: '{}'. Value: '{}'".format(
                        attr, value
                    )
                )
            else:
                # We allow setting Python attributes on the ScriptModule, for
                # when people want to stash some convenience info on it.
                # TODO: it's possible that the following is confusing:
                #   s = torch.jit.script(...)
                #   s.python_attr = ...
                #   s.save()   <--- this doesn't have `python_attr`
                # It's fairly trivial to save enough info to warn in this case.
                return super(RecursiveScriptModule, self).__setattr__(attr, value)

        def __getstate__(self):
            raise pickle.PickleError(
                "ScriptModules cannot be deepcopied using copy.deepcopy or saved using torch.save. "
                + "Mixed serialization of script and non-script modules is not supported. "
                + "For purely script modules use my_script_module.save(<filename>) instead."
            )

        def __copy__(self):
            return torch.jit._recursive.wrap_cpp_module(copy.copy(self._c))

        def __deepcopy__(self, memo):
            return torch.jit._recursive.wrap_cpp_module(copy.deepcopy(self._c, memo))

        # Python magic methods do method lookups on an object's class type, instead of looking up
        # the method defines on the class instance. In order to continue to expose the magic methods
        # of builtin-containers (ModuleList, Sequential, ModuleDict) to Python, we
        # define magic methods here as a shim to the correct attribute.
        def forward_magic_method(self, method_name, *args, **kwargs):
            self_method = getattr(self, method_name)
            if getattr(self_method, "__func__", None) == getattr(
                RecursiveScriptModule, method_name
            ):
                raise NotImplementedError()
            return self_method(*args, **kwargs)

        def __iter__(self):
            return self.forward_magic_method("__iter__")

        def __getitem__(self, idx):
            return self.forward_magic_method("__getitem__", idx)

        def __len__(self):
            return self.forward_magic_method("__len__")

        def __contains__(self, key):
            return self.forward_magic_method("__contains__", key)

        # dir is defined by the base nn.Module, so instead of throwing if
        # it is not overridden, we call into the nn.Module __dir__ method
        def __dir__(self):
            self_method = self.__dir__
            if self_method.__func__ == _get_function_from_type(  # type: ignore
                RecursiveScriptModule, "__dir__"
            ):
                return super(RecursiveScriptModule, self).__dir__()
            return self_method()

        # to resolve bool(value), Python looks if __bool__ is defined then __iter__
        # is defined then returns true for classes. Since __iter__() on this
        # class throws if it isn't overridden, we define __bool__ to preserve default behavior
        def __bool__(self):
            self_method = self.__bool__
            if self_method.__func__ == _get_function_from_type(  # type: ignore
                RecursiveScriptModule, "__bool__"
            ):
                return True
            return self_method()

        def _replicate_for_data_parallel(self):
            # we have to initialize ScriptModule properly so that
            # it works with pybind11
            def init_fn(script_module):
                # Don't do anything here, we'll initialize the ScriptModule below
                return

            return RecursiveScriptModule._construct(
                self._c._replicate_for_data_parallel(), init_fn
            )

    # Need to copy all RecursiveScriptModule methods to ScriptModule.
    #
    # This is because `super(MyScriptModule, self).foo()` does not use
    # `__getattr__` to look up `foo`. So we need to make each method available on
    # the ScriptModule manually.
    for name, item in RecursiveScriptModule.__dict__.items():
        if not callable(item) and not isinstance(item, property):
            continue
        if name.startswith("__") or hasattr(ScriptModule, name):
            continue
        # We can copy over the implementation wholesale because besides the
        # `super()` thing above, ScriptModule behaves exactly like
        # RecursiveScriptModule
        setattr(ScriptModule, name, item)

    def _get_methods(cls):
        import inspect

        # In Python 3 unbound methods are functions, but in Python 2 they are methods
        return inspect.getmembers(
            cls, predicate=lambda x: inspect.isfunction(x) or inspect.ismethod(x)
        )

    _compiled_methods_allowlist = {
        "forward",
        "register_buffer",
        "register_parameter",
        "add_module",
        "_apply",
        "apply",
        "cuda",
        "cpu",
        "to",
        "type",
        "float",
        "double",
        "half",
        "state_dict",
        "_save_to_state_dict",
        "load_state_dict",
        "_load_from_state_dict",
        "_named_members",
        "parameters",
        "named_parameters",
        "buffers",
        "named_buffers",
        "children",
        "named_children",
        "modules",
        "named_modules",
        "zero_grad",
        "share_memory",
        "_get_name",
        "extra_repr",
        "_slow_forward",
        "_tracing_name",
        "eval",
        "train",
    }

    def _make_fail(name):
        def fail(self, *args, **kwargs):
            raise RuntimeError(name + " is not supported on ScriptModules")

        return fail

    for name, method in _get_methods(torch.nn.Module):
        if name.startswith("__"):
            continue
        if (
            name not in RecursiveScriptModule.__dict__
            and name not in _compiled_methods_allowlist
        ):
            setattr(RecursiveScriptModule, method.__name__, _make_fail(name))


else:
    # TODO MAKE SURE THAT DISABLING WORKS
    class RecursiveScriptClass(object):  # type: ignore
        def __init__(self):
            super().__init__()

    class ScriptModule(torch.nn.Module):  # type: ignore
        def __init__(self, arg=None):
            super().__init__()

    class RecursiveScriptModule(ScriptModule):  # type: ignore
        def __init__(self, arg=None):
            super().__init__()

def call_prepare_scriptable_func_impl(obj, memo):
    if not isinstance(obj, torch.nn.Module):
        return obj

    obj_id = id(obj)

    # If obj_id is in memo, obj has already been prepared or is being
    # prepared in another call up the stack.
    if obj_id in memo:
        return memo[id(obj)]

    obj = obj.__prepare_scriptable__() if hasattr(obj, '__prepare_scriptable__') else obj  # type: ignore
    # Record obj in memo to avoid infinite recursion in the case of cycles in the module
    # hierarchy when recursing below.
    memo[obj_id] = obj

    new_obj_dict = {}

    for name, sub_module in obj.__dict__.items():
        if name == '_modules':
            for k, v in sub_module.items():
                sub_module[k] = call_prepare_scriptable_func_impl(v, memo)
            new_obj_dict[name] = sub_module
        elif isinstance(sub_module, torch.nn.Module) and not isinstance(sub_module, ScriptModule):
            new_obj_dict[name] = call_prepare_scriptable_func_impl(sub_module, memo)
        else:
            new_obj_dict[name] = sub_module

    for k, v in new_obj_dict.items():
        obj.__dict__[name] = v

    return obj

def call_prepare_scriptable_func(obj):
    memo: Dict[int, torch.nn.Module] = {}
    return call_prepare_scriptable_func_impl(obj, memo)

def script(obj, optimize=None, _frames_up: int = 0, _rcb=None):
    r"""
    Scripting a function or ``nn.Module`` will inspect the source code, compile
    it as TorchScript code using the TorchScript compiler, and return a :class:`ScriptModule` or
    :class:`ScriptFunction`. TorchScript itself is a subset of the Python language, so not all
    features in Python work, but we provide enough functionality to compute on
    tensors and do control-dependent operations. For a complete guide, see the
    :ref:`language-reference`.

    ``torch.jit.script`` can be used as a function for modules and functions, and as a decorator
    ``@torch.jit.script`` for :ref:`torchscript-classes` and functions.

    Args:
        obj (callable, class, or ``nn.Module``):  The ``nn.Module``, function, or class type to
                                                  compile.

    Returns:
        If ``obj`` is ``nn.Module``, ``script`` returns
        a :class:`ScriptModule` object. The returned :class:`ScriptModule` will
        have the same set of sub-modules and parameters as the
        original ``nn.Module``. If ``obj`` is a standalone function,
        a :class:`ScriptFunction` will be returned.

    **Scripting a function**
        The ``@torch.jit.script`` decorator will construct a :class:`ScriptFunction`
        by compiling the body of the function.

        Example (scripting a function):

        .. testcode::

            import torch

            @torch.jit.script
            def foo(x, y):
                if x.max() > y.max():
                    r = x
                else:
                    r = y
                return r

            print(type(foo))  # torch.jit.ScriptFunction

            # See the compiled graph as Python code
            print(foo.code)

            # Call the function using the TorchScript interpreter
            foo(torch.ones(2, 2), torch.ones(2, 2))

        .. testoutput::
            :hide:

            ...

    **Scripting an nn.Module**
        Scripting an ``nn.Module`` by default will compile the ``forward`` method and recursively
        compile any methods, submodules, and functions called by ``forward``. If a ``nn.Module`` only uses
        features supported in TorchScript, no changes to the original module code should be necessary. ``script``
        will construct :class:`ScriptModule` that has copies of the attributes, parameters, and methods of
        the original module.

        Example (scripting a simple module with a Parameter):

        .. testcode::

            import torch

            class MyModule(torch.nn.Module):
                def __init__(self, N, M):
                    super(MyModule, self).__init__()
                    # This parameter will be copied to the new ScriptModule
                    self.weight = torch.nn.Parameter(torch.rand(N, M))

                    # When this submodule is used, it will be compiled
                    self.linear = torch.nn.Linear(N, M)

                def forward(self, input):
                    output = self.weight.mv(input)

                    # This calls the `forward` method of the `nn.Linear` module, which will
                    # cause the `self.linear` submodule to be compiled to a `ScriptModule` here
                    output = self.linear(output)
                    return output

            scripted_module = torch.jit.script(MyModule(2, 3))

        Example (scripting a module with traced submodules):

        .. testcode::

            import torch
            import torch.nn as nn
            import torch.nn.functional as F

            class MyModule(nn.Module):
                def __init__(self):
                    super(MyModule, self).__init__()
                    # torch.jit.trace produces a ScriptModule's conv1 and conv2
                    self.conv1 = torch.jit.trace(nn.Conv2d(1, 20, 5), torch.rand(1, 1, 16, 16))
                    self.conv2 = torch.jit.trace(nn.Conv2d(20, 20, 5), torch.rand(1, 20, 16, 16))

                def forward(self, input):
                    input = F.relu(self.conv1(input))
                    input = F.relu(self.conv2(input))
                    return input

            scripted_module = torch.jit.script(MyModule())

        To compile a method other than ``forward`` (and recursively compile anything it calls), add
        the :func:`@torch.jit.export <torch.jit.export>` decorator to the method. To opt out of compilation
        use :func:`@torch.jit.ignore <torch.jit.ignore>` or :func:`@torch.jit.unused <torch.jit.unused>`.

        Example (an exported and ignored method in a module)::

            import torch
            import torch.nn as nn

            class MyModule(nn.Module):
                def __init__(self):
                    super(MyModule, self).__init__()

                @torch.jit.export
                def some_entry_point(self, input):
                    return input + 10

                @torch.jit.ignore
                def python_only_fn(self, input):
                    # This function won't be compiled, so any
                    # Python APIs can be used
                    import pdb
                    pdb.set_trace()

                def forward(self, input):
                    if self.training:
                        self.python_only_fn(input)
                    return input * 99

            scripted_module = torch.jit.script(MyModule())
            print(scripted_module.some_entry_point(torch.randn(2, 2)))
            print(scripted_module(torch.randn(2, 2)))
    """
    if not _enabled:
        return obj

    if optimize is not None:
        warnings.warn(
            "`optimize` is deprecated and has no effect. Use `with torch.jit.optimized_execution() instead"
        )

    # No-op for modules and functions that are already scripted
    if isinstance(obj, RecursiveScriptClass):
        return obj
    if isinstance(obj, ScriptModule):
        return obj
    if isinstance(obj, ScriptFunction):
        return obj

    if isinstance(obj, torch.nn.Module):
        obj = call_prepare_scriptable_func(obj)
        return torch.jit._recursive.create_script_module(
            obj, torch.jit._recursive.infer_methods_to_compile
        )

    if inspect.isclass(obj):
        qualified_name = _qualified_name(obj)
        # If this type is a `nn.Module` subclass, they probably meant to pass
        # an instance instead of a Module
        if issubclass(obj, torch.nn.Module):
            raise RuntimeError(
                "Type '{}' cannot be compiled since it inherits"
                " from nn.Module,"
                " pass an instance instead".format(obj)
            )

        # Enums are automatically usable in TorchScript, explicitly scripting
        # is not necessary, but not harmful either.
        if issubclass(obj, enum.Enum):
            return obj

        if not _is_new_style_class(obj):
            raise RuntimeError(
                "TorchScript classes must be new-style classes. "
                "Please inherit from 'object'."
            )
        if len(obj.mro()) > 2:
            raise RuntimeError(
                "TorchScript classes does not support inheritance yet. "
                "Please directly inherit from 'object'."
            )
        if _rcb is None:
            _rcb = _jit_internal.createResolutionCallbackFromFrame(_frames_up + 1)
        _compile_and_register_class(obj, _rcb, qualified_name)
        return obj
    elif inspect.isfunction(obj):
        qualified_name = _qualified_name(obj)
        # this is a decorated fn, and we need to the underlying fn and its rcb
        if hasattr(obj, "__script_if_tracing_wrapper"):
            obj = obj.__original_fn
            _rcb = _jit_internal.createResolutionCallbackFromClosure(obj)

        _check_directly_compile_overloaded(obj)
        maybe_already_compiled_fn = _try_get_jit_cached_function(obj)
        if maybe_already_compiled_fn:
            return maybe_already_compiled_fn
        ast = get_jit_def(obj, obj.__name__)
        if _rcb is None:
            _rcb = _jit_internal.createResolutionCallbackFromClosure(obj)
        fn = torch._C._jit_script_compile(
            qualified_name, ast, _rcb, get_default_args(obj)
        )
        # Forward docstrings
        fn.__doc__ = obj.__doc__
        _set_jit_function_cache(obj, fn)
        return fn
    else:
        return torch.jit._recursive.create_script_class(obj)


# overloads are registered in _jit_internal and compiled here so that _overload
# can be used in nn/functional.py without an import cycle


def _check_overload_defaults(impl_defaults, overload_defaults, loc):
    for name, overload_value in overload_defaults.items():
        if name not in impl_defaults or impl_defaults[name] != overload_value:
            raise torch.jit.frontend.FrontendError(
                loc,
                "Default parameters on overloads do not affect the runtime so they "
                "must equal to the default parameter on the implementation function. Found on "
                "parameter {name}".format(name=name),
            )


def _compile_function_with_overload(overload_fn, qual_name, impl_fn):
    overload_decl = get_jit_def(overload_fn, overload_fn.__name__).decl()
    overload_signature = torch.jit.annotations.get_signature(
        overload_fn, None, None, inspect.ismethod(overload_fn)
    )
    impl_ast = get_jit_def(impl_fn, impl_fn.__name__)
    overload_defaults = get_default_args(overload_fn)
    implementation_defaults = get_default_args(impl_fn)
    _rcb = _jit_internal.createResolutionCallbackFromClosure(impl_fn)
    _check_overload_defaults(
        implementation_defaults, overload_defaults, overload_decl.range()
    )
    fn = torch._C._jit_script_compile_overload(
        qual_name,
        overload_decl,
        impl_ast,
        _rcb,
        implementation_defaults,
        overload_signature,
    )
    return fn


def _get_overloads(obj):
    # check for cached compiled fns
    existing_compiled_fns = _try_get_jit_cached_overloads(obj)
    qual_name = _qualified_name(obj)
    uncompiled_overloads = _jit_internal._get_fn_overloads(qual_name)
    if uncompiled_overloads is None:
        return existing_compiled_fns

    compiled_fns = []
    for overload_fn in uncompiled_overloads:
        compiled_fns.append(
            _compile_function_with_overload(overload_fn, qual_name, obj)
        )

    if existing_compiled_fns:
        compiled_fns = existing_compiled_fns + compiled_fns

    # cache compilation, remove information stored to do compilation
    _set_jit_overload_cache(obj, compiled_fns)
    _jit_internal._clear_fn_overloads(qual_name)
    return compiled_fns


def _check_directly_compile_overloaded(obj):
    qual_name = _qualified_name(obj)
    if _jit_internal._get_fn_overloads(qual_name) or _try_get_jit_cached_overloads(obj):
        raise RuntimeError(
            "Function {} cannot be directly compiled because it"
            " is overloaded. It must be used in a context of a function"
            " where its inputs can determine which overload to call.".format(qual_name)
        )


def interface(obj):
    if not inspect.isclass(obj):
        raise RuntimeError("interface must be applied to a class")
    if not _is_new_style_class(obj):
        raise RuntimeError("TorchScript interfaces must inherit from 'object'")

    # Expected MRO is:
    #   User module
    #   torch.nn.modules.module.Module
    #   object
    is_module_interface = issubclass(obj, torch.nn.Module) and len(obj.mro()) == 3

    if not is_module_interface and len(obj.mro()) > 2:
        raise RuntimeError(
            "TorchScript interface does not support inheritance yet. "
            "Please directly inherit from 'object' or 'nn.Module'."
        )

    qualified_name = _qualified_name(obj)
    rcb = _jit_internal.createResolutionCallbackFromFrame(1)
    # if this type is a `nn.Module` subclass, generate a module interface type
    # instead of a class interface type; a module interface type only compiles
    # the user provided methods as part of the interface
    ast = get_jit_class_def(obj, obj.__name__)
    mangled_classname = torch._C._jit_script_interface_compile(
        qualified_name, ast, rcb, is_module_interface
    )
    obj.__torch_script_interface__ = mangled_classname
    return obj


def _recursive_compile_class(obj, loc):
    _qual_name = _qualified_name(obj)
    # We're starting a new compilation, so update the error call stack in
    # case it fails
    error_stack = torch._C.CallStack(_qual_name, loc)
    rcb = _jit_internal.createResolutionCallbackForClassMethods(obj)
    return _compile_and_register_class(obj, rcb, _qual_name)

CompilationUnit = torch._C.CompilationUnit
set_module(CompilationUnit, "torch.jit")

def _unwrap_optional(x):
    assert x is not None, "Unwrapping null optional"
    return x


_register_builtin(_unwrap_optional, "aten::_unwrap_optional")
_register_builtin(_jit_internal.is_scripting, "aten::is_scripting")
_register_builtin(has_torch_function, "aten::has_torch_function")
_register_builtin(has_torch_function_unary, "aten::has_torch_function")
_register_builtin(has_torch_function_variadic, "aten::has_torch_function")<|MERGE_RESOLUTION|>--- conflicted
+++ resolved
@@ -119,17 +119,6 @@
         return "__dict__" in dir(cls) or hasattr(cls, "__slots__")
 
 
-<<<<<<< HEAD
-=======
-def _compile_and_register_class(obj, rcb, qualified_name):
-    ast = get_jit_class_def(obj, obj.__name__)
-    defaults = torch.jit.frontend.get_default_args_for_class(obj)
-    script_class = torch._C._jit_script_class_compile(qualified_name, ast, defaults, rcb)
-    torch.jit._state._add_script_class(obj, script_class)
-    return script_class
-
-
->>>>>>> 61148bc6
 # These OrderedDictWrapper classes replace the actual OrderedDicts in
 # module with versions that get/set properties inside of Module.
 # This allows us to reuse most of nn.Module while still storing the
@@ -327,6 +316,37 @@
 
 
 if _enabled:
+    _magic_methods = [
+        "__iter__",
+        "__len__",
+        "__neg__",
+        "__mul__",
+        "__contains__",
+        "__add__",
+        "__sub__",
+        "__pow__",
+        "__truediv__",
+        "__mod__",
+        "__ne__",
+        "__eq__",
+        "__lt__",
+        "__gt__",
+        "__le__",
+        "__ge__",
+        "__and__",
+        "__or__",
+        "__xor__",
+        "__getitem__",
+        "__setitem__",
+        "__call__",
+        "__int__",
+        "__float__",
+        "__bool__",
+        "__str__",
+        "__enter__",
+        "__exit__",
+    ]
+
     class RecursiveScriptClass(object):
         """
         An analogue of RecursiveScriptModule for regular objects that are not modules.
@@ -379,95 +399,18 @@
         def __getstate__(self):
             raise pickle.PickleError("ScriptClasses cannot be pickled")
 
-        def __iter__(self):
-            return self.forward_magic_method("__iter__")
-
-        def __len__(self):
-            return self.forward_magic_method("__len__")
-
-        def __neg__(self):
-            return self.forward_magic_method("__neg__")
-
-        def __mul__(self, other):
-            return self.forward_magic_method("__mul__", other)
-
-        def __contains__(self, key):
-            return self.forward_magic_method("__contains__", key)
-
-        def __add__(self, other):
-            return self.forward_magic_method("__add__", other)
-
         def __iadd__(self, other):
             if self._c._has_method("__iadd__"):
                 return self.forward_magic_method("__iadd__", other)
             else:
                 return self.forward_magic_method("__add__", other)
 
-        def __sub__(self, other):
-            return self.forward_magic_method("__sub__", other)
-
-        def __pow__(self, other):
-            return self.forward_magic_method("__pow__", other)
-
-        def __truediv__(self, other):
-            return self.forward_magic_method("__truediv__", other)
-
-        def __mod__(self, other):
-            return self.forward_magic_method("__mod__", other)
-
-        def __ne__(self, other):  # noqa T484
-            return self.forward_magic_method("__ne__", other)
-
-        def __eq__(self, other):  # noqa T484
-            return self.forward_magic_method("__eq__", other)
-
-        def __lt__(self, other):
-            return self.forward_magic_method("__lt__", other)
-
-        def __gt__(self, other):
-            return self.forward_magic_method("__gt__", other)
-
-        def __le__(self, other):
-            return self.forward_magic_method("__le__", other)
-
-        def __ge__(self, other):
-            return self.forward_magic_method("__ge__", other)
-
-        def __and__(self, other):
-            return self.forward_magic_method("__and__", other)
-
-        def __or__(self, other):
-            return self.forward_magic_method("__or__", other)
-
-        def __xor__(self, other):
-            return self.forward_magic_method("__xor__", other)
-
-        def __getitem__(self, other):
-            return self.forward_magic_method("__getitem__", other)
-
-        def __setitem__(self, idx, val):
-            return self.forward_magic_method("__setitem__", idx, val)
-
-        def __call__(self, val):
-            return self.forward_magic_method("__call__", val)
-
-        def __int__(self):
-            return self.forward_magic_method("__int__")
-
-        def __float__(self):
-            return self.forward_magic_method("__float__")
-
-        def __bool__(self):
-            return self.forward_magic_method("__bool__")
-
-        def __str__(self):
-            return self.forward_magic_method("__str__")
-
-        def __enter__(self):
-            return self.forward_magic_method("__enter__")
-
-        def __exit__(self, type, tb, traceback):
-            return self.forward_magic_method("__exit__", type, tb, traceback)
+
+    for method_name in _magic_methods:
+        def method_template(self, *args, **kwargs):
+            return self.forward_magic_method(method_name, *args, **kwargs)
+
+        setattr(RecursiveScriptClass, method_name, method_template)
 
     # this is a Python 'non-data descriptor' that causes the first access
     # to ScriptModule's forward to lookup the forward method and stash
