--- conflicted
+++ resolved
@@ -542,10 +542,7 @@
     moduleMethodsTuple(
         module, elements, debug_info_elements, debug_handle_manager);
     auto telements = Tup(std::move(elements));
-<<<<<<< HEAD
     writeArchive("bytecode", telements, true);
-=======
-    writeArchive("bytecode", telements);
     auto debug_info_telements = Tup(std::move(debug_info_elements));
 
     // At the moment keeping this feature experimental
@@ -554,7 +551,6 @@
     // when desired
     // TODO: Build utility to strip off debug map. It should also do the
     // same for debug_pkl files
->>>>>>> 28c24ec3
     if (save_mobile_debug_info) {
       // Note that stripping off debug map will not strip off
       // debug handles.
