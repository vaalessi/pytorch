#pragma once

#include <string>
#include <unordered_map>
#include <unordered_set>
#include <vector>

#include <torch/csrc/WindowsTorchApiMacro.h>

namespace torch {
namespace jit {
namespace tensorexpr {

class Expr;
class Var;
class Buf;
class Tensor;
class Function;
class Stmt;
class For;
class Block;
class Store;
class Dtype;

class TORCH_API LoopNest {
 public:
  // A constructor for building a LoopNest from a list of Tensors
  LoopNest(
      const std::vector<Tensor*>& output_tensors,
      const std::vector<Tensor*>& tensors_to_compute);

  // A convenience constructor for the case when all tensors are output tensors
  LoopNest(const std::vector<Tensor*>& output_tensors);

  // A constructor for building a LoopNest from an Stmt and a list of output
  // buffers.
  LoopNest(Stmt* stmt, std::unordered_set<const Buf*> output_bufs);

  // A constructor for building a LoopNest from another loopnest. It clones the
  // other loopnest's stmt.
  LoopNest(const LoopNest& other);

  Stmt* root_stmt() const {
    return root_stmt_;
  }

  std::vector<For*> getLoopStmtsFor(Tensor*) const;
  std::vector<For*> getLoopStmtsFor(const Buf*) const;
  std::vector<For*> getLoopStmtsFor(Stmt*) const;
  Stmt* getLoopBodyFor(Tensor*) const;
  Stmt* getLoopBodyFor(const Buf*) const;

  // Returns the For stmt that is immediately enclosing the given stmt.
  static For* getParentLoop(const Stmt* st);

  // Returns the list of For stmts corresponding to the loopnest that is
  // enclosing the given stmt.
  static std::vector<For*> getEnclosingLoopNest(const Stmt* st);

  // Returns a list of all Stmts that write to the given buf.
  std::vector<const Stmt*> getAllWritesToBuf(const Buf*) const;

  // The following methods return the For loops that contain writes to
  // the given buf.
  //
  // For example, consider the following code:
  //   for i1
  //     for j1
  //       a[i1,j1] =
  //   for i2
  //     for j2
  //       for k2
  //         a[i2,j2] =
  //     for j3
  //       a[i2,j3] =

  // Returns a list of For loops which directly contain a Stmt that writes
  // to buf.
  // For the above example:
  //   getAllInnermostLoopsWritingToBuf(a) => {j1, k2, j3}
  std::vector<For*> getAllInnermostLoopsWritingToBuf(const Buf*) const;

  // Returns a list of For loopnests which contain a Stmt that writes to
  // the given buf. Each loopnest here is a vector For loops.
  // For the above example:
  //   getAllLoopNestsWritingToBuf(a) => {{i1,j1}, {i2,j2,k2}, {i2,j3}}
  std::vector<std::vector<For*>> getAllLoopNestsWritingToBuf(const Buf*) const;

  static void vectorize(For*);
  Stmt* simplify();

  bool computeInline(Stmt* s);
  bool computeInline(const Buf* b);
  void inlineIntermediateBufs(bool allow_duplicated_work);

  static void splitWithTail(For* f, int factor);
  static void splitWithTail(
      For* f,
      int factor,
      For** outer,
      For** inner,
      For** tail);

  static void splitWithMask(For* f, int factor);
  static void splitWithMask(For* f, int factor, For** outer, For** inner);

  // The following methods support loop distribution.
  // For example, consider the following code. This will be used to
  // demonstrate the methods below.
  //
  // S1:  for i
  // S2:    A[i] = 0
  // S3:    for j
  // S4:      A[i] = A[i] +
  // S5:    B[i] = A[i]
  // S6:    for k
  // S7:      B[i] = B[i] +

  // This method distributes the given loop over its body by splitting
  // after every given pivot stmt.
  //
  // NOTE: Pivot stmts that are not in the given loop's body will be ignored.
  //
  // For the above example:
  //   distributeLoop(S1, {S3, S5})
  // will result in:
  // S1:  for i
  // S2:    A[i] = 0
  // S3:    for j
  // S4:      A[i] = A[i] +
  //   :  for i
  // S5:    B[i] = A[i]
  //   :  for i
  // S6:    for k
  // S7:      B[i] = B[i] +
  static std::vector<For*> distributeLoop(
      For* loop,
      const std::unordered_set<Stmt*>& pivots);

  // This method distributes the given loop over every stmt in its body.
  //
  // For the above example:
  //   distributeLoop(S1)
  // will result in:
  // S1:  for i
  // S2:    A[i] = 0
  //   :  for i
  // S3:    for j
  // S4:      A[i] = A[i] +
  //   :  for i
  // S5:    B[i] = A[i]
  //   :  for i
  // S6:    for k
  // S7:      B[i] = B[i] +
  static std::vector<For*> distributeLoop(For* loop);

  // This method distributes the given loop over its body by splitting
  // after every For stmt in its body.
  //
  // For the above example:
  //   distributeLoopOverInnerLoops(S1)
  // will result in:
  // S1:  for i
  // S2:    A[i] = 0
  // S3:    for j
  // S4:      A[i] = A[i] +
  //   :  for i
  // S5:    B[i] = A[i]
  // S6:    for k
  // S7:      B[i] = B[i] +
  static std::vector<For*> distributeLoopOverInnerLoops(For* loop);

  // This method performs loop fusion.
  // For example, consider the following code.
  //
  // S1:  for m
  // S2:    A[m] = 0
  // S3:    for j
  // S4:      A[m] = A[m] +
  // S5:  for n
  // S5:    B[n] = A[n]
  // S6:    for k
  // S7:      B[n] = B[n] +
  //
  // fuseLoops({S1, S5}), will return the following loop:
  // S1:  for m
  // S2:    A[m] = 0
  // S3:    for j
  // S4:      A[m] = A[m] +
  // S5:    B[m] = A[m]
  // S6:    for k
  // S7:      B[m] = B[m] +
  //
  // Loop fusion is done only when all the conditions below are satisfied.
  //  * All the loops have the same parent.
  //  * There are no statements between these loops in their parent body.
  //  * The start bounds are the same for all loops.
  //  * The stop bounds are the same for all loops.
  //  * Fusing the loops does not violate or add any dependencies.
  static bool fuseLoops(const std::vector<For*>& loops, For** fused);

  void reorderAxis(For* a, For* b);

  // Reorder the given list of loops according to the permutation specified.
  // Here permutation[i] represents the location of the loop i in the result.
  //
  // For example, consider the following code:
  //   for p
  //     for q
  //       for r
  //         for s
  //           A[p,q,r,s] =
  //
  // reorder({p, q, r, s}, {2, 3, 0, 1}) will return the list of loops in the
  // following form:
  //    for r
  //      for s
  //        for p
  //          for q
  //            A[p,q,r,s] =
  static std::vector<For*> reorder(
      const std::vector<For*>& loops,
      const std::vector<size_t>& permutation);

  // Returns true if the given loops are perfectly nested, i.e., every loop
  // (except the innermost) should have exactly one statement in its body
  // and that statement must be the next inner loop.
  static bool areLoopsPerfectlyNested(const std::vector<For*>& loops);

  // Returns true if the given loop has a loop-carried dependence.
  static bool hasLoopCarriedDependence(For* loop);

  static void unroll(For* f, Stmt** unrolled);
<<<<<<< HEAD
=======
  static void unroll(For* f);
>>>>>>> ea75b1ee
  static bool normalize(For* f);
  static bool flatten(const std::vector<For*>& f, For** flattened);
  static bool flatten(const std::vector<For*>& f);

  // Compresses the given buffer based on its use in the given Stmts.
  // For example, given the input:
  //
  // for (int i = 0; i < 100; ++i) {
  //   for (int j = 0; j < 200; ++j) {
  //     A[i,j] = sin(i*j)
  //   }
  //   for (int j = 0; j < 199; ++j) {
  //     B[i,j] = A[i,j] + A[i, j+1]
  //   }
  // }
  //
  // compressBuffer(A, ...) will compress buffer A from
  // [100, 200] to [1, 200] and modify the code as follows:
  //
  // for (int i = 0; i < 100; ++i) {
  //   for (int j = 0; j < 200; ++j) {
  //     A[0,j] = sin(i*j)
  //   }
  //   for (int j = 0; j < 199; ++j) {
  //     B[i,j] = A[0,j] + A[0, j+1]
  //   }
  // }
  static void compressBuffer(Buf* buf, Stmt* stmt);

  // Get 'num' loops from the loopnest starting at 'f'.
  static std::vector<For*> getLoopStmtsInLoopNest(For* f, size_t num);

  // LoopOptions are propagated to tail.
  void sliceHead(For* f, int factor, For** head, For** tail);
  void sliceHead(For* f, int factor);
  // LoopOptions are propagated to head.
  void sliceTail(For* f, int factor, For** head, For** tail);
  void sliceTail(For* f, int factor);

  void setGPUBlockIndex(For* f, int idx);
  void setGPUThreadIndex(For* f, int idx);

  using AccessResult = std::pair<const Buf*, Stmt*>;
  // Insert a cache for the consumer's usages of the buffer produced in
  // consumer, and redirect reads and writes in the consumer to that cache.
  // Returns a pair of the new cache buffer, and the new rewritten consumer.
  AccessResult cacheAccesses(
      const Buf* producer,
      const std::string& name,
      Stmt* consumer);

  // Insert a temporary computation of statement S in the scope of loop AT.
  // S is assumed to be a Store or a Block containing a Store. Along with the
  // computation itself, this transformation inserts Alloc/Free statements for
  // the temporary buffer used in the computation.
  void computeAt(Stmt* s, For* at);

  // Rfactor a reduction axis into a normal axis.
  //
  // Requirements:
  //  * S is the reduction store
  //  * S is the only statement in the innermost loop
  //  * There is at least two reduction arguments in S
  //  * OUTER_REDUCTION_FOR loop corresponds to the outermost reduction variable
  //  used in the store and all other reduction variables are index variables of
  //  children loops of OUTER_REDUCTION_FOR
  //  * OUTER_REDUCTION_FOR is a perfect loop nest, i.e. it has only loops
  //  corresponding to the other reduction variables and the store, nested into
  //  each other
  //
  // What it does:
  //   * Introduce a new buffer with an extra dimension of a size equal to the
  //   span of the loop OUTER_REDUCTION_FOR (the new buffer is returned via
  //   RFAC_BUF_PTR)
  //   * Insert an initialization store for the new buffer in
  //   OUTER_REDUCTION_FOR before its nested loop
  //   * Replace the reduction store to the original buffer with the reduction
  //   store to the temp buffer, removing the index var of OUTER_REDUCTION_FOR
  //   from reduction arguments
  //   * Insert a final reduction store over the extra dimension of the new
  //   buffer to the original buffer
  //   * Returns TRUE if the transformation succeeded and FALSE otherwise
  //
  // Example:
  // Original IR:
  // S1: for i      # normal axis
  // S2:   X[i] = 0
  // S3:   for j    # reduction axis
  // S4:     for k  # reduction axis
  // S5:       X[i] = ReduceOp(X[i] + Y[i,j,k], reduce_axis={j,k})
  //
  // After RFACTOR(S5, S3)
  // S1: for i               # normal axis
  // S2:   X[i] = 0
  // S3:   for j             # reduction axis for X, normal axis for X_rfac
  //         X_rfac[i,j] = 0
  // S4:     for k           # reduction axis
  //           X_rfac[i,j] = ReduceOp(X_rfac[i,j] + Y[i,j,k], reduce_axis={k})
  //         X[i] = ReduceOp(X[i] + X_rfac[i,j], reduce_axis={j})
  bool rfactor(Stmt* s, For* outer_reduction_for);
  bool rfactor(Stmt* s, For* outer_reduction_for, Buf** rfac_buf_ptr);

  void setBufferMap(
      For* f,
      const std::unordered_map<std::string, const Buf*>& map);

  void eliminateDeadStores();
  void prepareForCodegen();

  // Find the inner-most loops and vectorize them. Currently, this only works
  // for the LLVM backend, when no reductions are involved.
  void vectorizeInnerLoops();

  const std::unordered_set<const Buf*> getInputBufs() const;
  const std::unordered_set<const Buf*> getOutputBufs() const {
    return output_bufs_;
  }

 private:
  void initialize(
      const std::vector<Tensor*>& output_tensors,
      const std::vector<Tensor*>& tensors_to_compute);
  Stmt* insertAllocFree(Stmt* stmt);
  const std::unordered_set<const Buf*> getIntermediateBufs() const;

  Stmt* root_stmt_;

  std::unordered_set<const Buf*> output_bufs_;
};

TORCH_API Stmt* FlattenIndexes(Stmt* s);

// TODO: Revisit this once we decide on how dependencies analysis should look
// like. Maybe we would choose to use a different API and BufUse would be
// removed, or if we decide to keep it we need to properly document its API.
struct BufLoadOrStoreUse {
  Stmt* s;
  bool isStore;
};

/*
 * Returns a map ( Buf -> uses of this Buf), uses are represented as vectors of
 * BufUse elements, which are Stmt* and a bool isStore flag. The order of uses
 * in the vectors reflects the order in which the uses appear in the given
 * statement.
 */
std::unordered_map<const Buf*, std::vector<BufLoadOrStoreUse>>
findLoadOrStoreUses(Stmt* s);

} // namespace tensorexpr
} // namespace jit
} // namespace torch<|MERGE_RESOLUTION|>--- conflicted
+++ resolved
@@ -231,10 +231,7 @@
   static bool hasLoopCarriedDependence(For* loop);
 
   static void unroll(For* f, Stmt** unrolled);
-<<<<<<< HEAD
-=======
   static void unroll(For* f);
->>>>>>> ea75b1ee
   static bool normalize(For* f);
   static bool flatten(const std::vector<For*>& f, For** flattened);
   static bool flatten(const std::vector<For*>& f);
