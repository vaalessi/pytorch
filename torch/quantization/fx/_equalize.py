--- conflicted
+++ resolved
@@ -418,8 +418,7 @@
     # Multiply the weights row wise by the next equalization scale
     new_shape = [1] * weight.ndim
     new_shape[0] = weight.size(0)
-    next_equalization_scale_reshaped = torch.reshape(next_equalization_scale, new_shape)
-    scaled_weight = torch.mul(scaled_weight, next_equalization_scale_reshaped)
+    scaled_weight = torch.mul(scaled_weight, next_equalization_scale.view(new_shape))
 
     setattr(modules[weight_parent_name], weight_name, scaled_weight)
     assert(torch.allclose(model.get_buffer(str(weight_node.target)), scaled_weight))
@@ -538,20 +537,8 @@
             # Update the following input quantization observer's min/max values
             scale_input_observer(node, modules)
 
-<<<<<<< HEAD
-            if (prev_node.op == 'call_module' and isinstance(modules[str(prev_node.target)], nn.Linear)) or \
-               (prev_node.op == 'call_function' and prev_node.target == F.linear):
-                # If this is a connecting linear layer, we want to remove the
-                # InputEqualizationObserver (current node)
-                orig_users = list(node.users.keys())
-                for user_node in orig_users:
-                    user_node.replace_input_with(node, inp_quant_obs_node)
-                # Erase the node
-                model.graph.erase_node(node)
-=======
             if node_supports_equalization(prev_node, modules):
                 remove_node(model, node, inp_quant_obs_node)
->>>>>>> 89e3736a
                 continue
 
             # Remove the InputEqualization node and add a mul operator before
