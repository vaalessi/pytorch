import torch
import torch.nn as nn
import torch.nn.functional as F
from torch.fx import GraphModule
from torch.fx.graph import Node

from .utils import (
    WEIGHT_INDEX_DICT,
    get_new_attr_name_with_prefix,
    maybe_get_next_module,
    _parent_name,
)
from ..observer import (
    PerChannelMinMaxObserver,
    _with_args,
    ObserverBase,
)
from ..utils import check_min_max_valid

from collections import namedtuple
from typing import Dict, Any, Tuple, Optional
import warnings


class _InputEqualizationObserver(nn.Module):
    r"""Observer for tracking the running min/max values of input columns, and
    computing the quantization parameters for the overall min/max input values.

    Args:
        dtype: Quantized data type
        qscheme: Quantization scheme
        quant_min: Minimum quantization value. If unspecified, it will
            follow the 8-bit setup.
        quant_max: Maximum quantization value. If unspecified, it will
            follow the 8-bit setup.

    The running minimum/maximum :math:`x_\text{min/max}` are computed in the
    same way as :class:`~torch.quantization.observer.PerChannelMinMaxObserver`,
    with the difference that the running min/max values are stored per column.
    This observer is intended to be used along with a WeightEqualizationObserver
    to calculate the equalization scale.
    """

    def __init__(self, dtype=torch.quint8, qscheme=torch.per_tensor_affine,
                 quant_min=None, quant_max=None, factory_kwargs=None) -> None:
        super(_InputEqualizationObserver, self).__init__()

        if qscheme not in {torch.per_tensor_affine, torch.per_tensor_symmetric}:
            raise TypeError("Input qscheme must be per-tensor")

        self.dtype = dtype
        self.qscheme = qscheme

        self.input_obs = PerChannelMinMaxObserver(ch_axis=1, dtype=dtype,
                                                  qscheme=qscheme,
                                                  quant_min=quant_min,
                                                  quant_max=quant_max,
                                                  factory_kwargs=factory_kwargs)

        self.equalization_scale = torch.empty(0)

    def forward(self, x_orig):
        # TODO: Allow for convoluational layers
        if not (x_orig.ndim == 2):
            raise ValueError("InputEqualizationObserver only supports Linear layers")

        return self.input_obs(x_orig)

    def get_input_minmax(self):
        return (self.input_obs.min_vals, self.input_obs.max_vals)

    def set_equalization_scale(self, equalization_scale):
        self.equalization_scale = equalization_scale

    def calculate_scaled_minmax(self):
        r""" Returns the scaled min/max inputs
        """
        if self.equalization_scale.nelement() == 0:
            warnings.warn(
                "Must call calculate_scale before calling calculate_qparams.\
                Returning default min and max input."
            )
            return torch.tensor([0]), torch.tensor([0])

        # Calculate qparams for the scaled min/max inputs
        # Scale the input by the equalization scale located at the same column
        # index
        (min_inputs, max_inputs) = self.get_input_minmax()
        min_input_scaled = torch.min(torch.mul(min_inputs, self.equalization_scale))
        max_input_scaled = torch.max(torch.mul(max_inputs, self.equalization_scale))

        return min_input_scaled, max_input_scaled

    with_args = classmethod(_with_args)


class _WeightEqualizationObserver(nn.Module):
    r"""Observer for tracking the running min/max values of weight columns and
    rows, and computing the quantization parameters for the weight rows.

    Args:
        dtype: Quantized data type
        qscheme: Quantization scheme
        quant_min: Minimum quantization value. If unspecified, it will
            follow the 8-bit setup.
        quant_max: Maximum quantization value. If unspecified, it will
            follow the 8-bit setup.

    This observer is made up of 1 PerChannelMinMaxObserver `weight_col_obs` used
    to record the running minimum and maximum of columns of incoming weight
    tensors. This observer is intended to be used along with an
    InputEqualizationObserver to calculate the equalization scale.

    The running minimum/maximum :math:`w_\text{min/max}` are computed in the
    same way as :class:`~torch.quantization.observer.PerChannelMinMaxObserver`.
    """

    def __init__(self, dtype=torch.qint8, qscheme=torch.per_tensor_affine, quant_min=None,
                 quant_max=None, factory_kwargs=None) -> None:
        super(_WeightEqualizationObserver, self).__init__()

        self.dtype = dtype
        self.qscheme = qscheme
        self.ch_axis = 1

        self.weight_col_obs = PerChannelMinMaxObserver(ch_axis=1, dtype=dtype,
                                                       qscheme=qscheme,
                                                       quant_min=quant_min,
                                                       quant_max=quant_max,
                                                       factory_kwargs=factory_kwargs)

        self.equalization_scale = torch.empty(0)

    def forward(self, w_orig):
        # TODO: Allow for convoluational layers
        if not (w_orig.ndim == 2):
            raise ValueError("WeightEqualizationObserver only supports Linear layers")
        return self.weight_col_obs(w_orig)

    def get_weight_col_minmax(self):
        return (self.weight_col_obs.min_vals, self.weight_col_obs.max_vals)

    def set_equalization_scale(self, equalization_scale):
        self.equalization_scale = equalization_scale

    with_args = classmethod(_with_args)


def calculate_equalization_scale(input_obs: _InputEqualizationObserver,
                                 weight_obs: _WeightEqualizationObserver) -> torch.Tensor:
    r""" Calculates the equalization scale and sets the equalization_scale value
    in the observers.

    Args:
        input_obs: Observer that tracks the ranges for the input columns
        weight_obs: Observer that tracks the ranges for the weight columns
    """

    (min_inputs, max_inputs) = input_obs.get_input_minmax()
    (min_weights, max_weights) = weight_obs.get_weight_col_minmax()

    if not (check_min_max_valid(min_inputs, max_inputs) and check_min_max_valid(min_weights, max_weights)):
        return torch.tensor(1)

    if not (min_inputs.shape == min_weights.shape):
        raise ValueError(
            "Input and Weight must have the same column dimension. " +
            f"Found {min_inputs.shape} and {max_inputs.shape} instead."
        )

    equalization_scale = torch.sqrt((max_weights - min_weights) / (max_inputs - min_inputs))
    return equalization_scale


class EqualizationQConfig(namedtuple('EqualizationQConfig', ['input_activation', 'weight'])):
    """
    Describes how to quantize a layer or a part of the network specifically for
    input-weight equalization by providing settings (observer classes) for
    inputs, outputs, and weights.

    Note that EqualizationQConfig needs to contain observer **classes** (like
    MinMaxObserver) or a callable that returns instances on invocation, not the
    concrete observer instances themselves.
    Quantization function will instantiate observers multiple times for each of
    the layers.

    Observer classes have usually reasonable default arguments, but they can be
    overwritten with `with_args` method (that behaves like functools.partial):

    my_qconfig = EqualizationQConfig(input_activation=_InputEqualizationObserver.with_args(dtype=torch.qint8),
                                    weight=_WeightEqualizationObserver.with_args(dtype=torch.qint8))
    """
    def __new__(cls, input_activation=torch.nn.Identity, weight=torch.nn.Identity):
        if isinstance(input_activation, nn.Module) or isinstance(weight, nn.Module):
            raise ValueError("EqualizationQConfig received observer instance, please pass observer class instead. " +
                             "Use MyObserver.with_args(x=1) to override arguments to constructor if needed")
        self = super(EqualizationQConfig, cls).__new__(cls, input_activation, weight)
        return self


input_equalization_observer = _InputEqualizationObserver.with_args(
    dtype=torch.quint8, qscheme=torch.per_tensor_symmetric)
weight_equalization_observer = _WeightEqualizationObserver.with_args(
    dtype=torch.qint8, qscheme=torch.per_channel_symmetric)
default_equalization_qconfig = EqualizationQConfig(input_activation=input_equalization_observer,
                                                   weight=weight_equalization_observer)

def node_supports_equalization(node: Node, modules) -> bool:
    """ Checks if the current node supports equalization
    Currently we only support nn.Linear and F.Linear layers
    """
    if node.op == 'call_module':
        return isinstance(modules[node.target], nn.Linear)
    elif node.op == 'call_function':
        return node.target == F.linear
    return False

def is_equalization_observer(observer: nn.Module) -> bool:
    return (isinstance(observer, _InputEqualizationObserver) or
            isinstance(observer, _WeightEqualizationObserver))

def get_op_node_and_weight_eq_obs(
    input_eq_obs_node: Node,
    model: GraphModule,
    modules: Dict[str, nn.Module]
) -> Tuple[Optional[Node], Optional[_WeightEqualizationObserver]]:
    """ Gets the following weight equalization observer. There should always
    exist a weight equalization observer after an input equalization observer.

    Returns the operation node that follows the input equalizatoin observer node
    and the weight equalization observer
    """

    # Find the op node that comes directly after the input equaliation observer
    op_node = None
    for user in input_eq_obs_node.users.keys():
        if node_supports_equalization(user, modules):
            op_node = user
            break

    assert(op_node is not None)
    if op_node.op == 'call_module':
        # If the op_node is a nn.Linear layer, then it must have a
        # WeightEqualizationObserver configuration
        equalization_qconfig_map: Dict[str, Any] = model._equalization_qconfig_map  # type: ignore[assignment]
        assert(equalization_qconfig_map.get(op_node.name, None) is not None)
        weight_eq_obs = equalization_qconfig_map.get(op_node.name, None).weight()

        assert(isinstance(weight_eq_obs, _WeightEqualizationObserver))
        return op_node, weight_eq_obs

    elif op_node.op == 'call_function':
        weight_node = maybe_get_weight_eq_obs_node(op_node, modules)
        if weight_node is not None:
            weight_eq_obs = modules[str(weight_node.target)]
            assert(isinstance(weight_eq_obs, _WeightEqualizationObserver))
            return op_node, weight_eq_obs

    return None, None

def maybe_get_weight_eq_obs_node(op_node: Node, modules: Dict[str, nn.Module]) -> Optional[Node]:
    """ Gets the weight equalization observer node if it exists.
    """
    assert(op_node.op == 'call_function' and op_node.target in WEIGHT_INDEX_DICT)
    for i, node_arg in enumerate(op_node.args):
        if i in WEIGHT_INDEX_DICT[op_node.target]:  # type: ignore[index]
            assert(isinstance(node_arg, Node) and node_arg.op == 'call_module' and
                   isinstance(modules[str(node_arg.target)], _WeightEqualizationObserver))
            return node_arg
    return None

def maybe_get_next_input_eq_obs(node: Node, modules: Dict[str, nn.Module]) -> Optional[_InputEqualizationObserver]:
    """ Gets the following input equalization observer if it exists.

    For example, in the case of connecting linear layers:
        x -> inp_obs1 -> eq_obs1 -> linear1 -> out_obs1 -> eq_obs2 -> linear2 -> out_obs2
    If the node being passed in is the linear1 node, then we want to return eq_obs2,
    the following equalization observer for linear2.

    However, if there are no connecting layers:
        x -> inp_obs1 -> eq_obs1 -> linear1 -> out_obs1 -> add
    Then we want to return None.
    """

    assert(node_supports_equalization(node, modules))

    # Locate the following output observer if it exists
    maybe_obs_node = maybe_get_next_module(node, modules, ObserverBase)
    if maybe_obs_node is None:
        return None

    maybe_eq_obs_node = maybe_get_next_module(maybe_obs_node, modules, _InputEqualizationObserver)
    if maybe_eq_obs_node is None:
        return None

    maybe_eq_obs = modules[str(maybe_eq_obs_node)]
    assert(isinstance(maybe_eq_obs, _InputEqualizationObserver))
    return maybe_eq_obs

def maybe_get_next_equalization_scale(node: Node, modules: Dict[str, nn.Module]) -> Optional[torch.Tensor]:
    """ If the next next node is an InputEqualizationObserver then we want to
    return its equalization scale, else we return 1

    This is used in the case where there are two connecting linear layers:
        linear1 -> LinearOutObs -> InputEqObs -> linear2
    In this case, the node given is linear1 and we want to locate the InputEqObs.
    """
    next_inp_eq_obs = maybe_get_next_input_eq_obs(node, modules)
    if next_inp_eq_obs:
        return next_inp_eq_obs.equalization_scale
    return None

def scale_input_observer(node: Node, modules: Dict[str, nn.Module]) -> None:
    """ Scales the following input quantization observer's min/max values by
    updating the values with the scaled min/max values calculated by the input
    equalization observer
    """
    input_eq_obs = modules[str(node.target)]
    assert(isinstance(input_eq_obs, _InputEqualizationObserver))

    input_quant_obs_node = node.args[0]
    assert(isinstance(input_quant_obs_node, Node))

    input_quant_obs = modules[str(input_quant_obs_node.target)]
    if not isinstance(input_quant_obs, ObserverBase):
        return

    min_input_scaled, max_input_scaled = input_eq_obs.calculate_scaled_minmax()
    input_quant_obs.min_val = min_input_scaled
    input_quant_obs.max_val = max_input_scaled

def scale_weight_node(
    node: Node,
    modules: Dict[str, nn.Module],
    equalization_scale: torch.Tensor,
    next_equalization_scale: Optional[torch.Tensor],
) -> None:
    """ Scale the weights for input-weight equalization by multiplying the
    weight by 1/equalization_scale and next_equalization_scale

    Args:
        node: Current node whose weights we want to scale
        equalization_scale: Current node's calculated equalization scale
        next_equalization_scale: Next node's calculated equalization scale if
           the following node needs to be equalized, 1 otherwise
    """
    assert(isinstance(node.target, str))

    # Scale the weights for input-weight equalization
    # If the following layer needs to be equalized then we will multiply its scale
    weight = modules[node.target].weight
    assert(isinstance(weight, torch.Tensor))

    scaled_weight = torch.mul(weight, torch.reciprocal(equalization_scale))

    if next_equalization_scale is None:
        modules[node.target].weight = nn.Parameter(scaled_weight)
        return

    # Multiply the weights row wise by the next equalization scale
    new_shape = [1] * weight.ndim
    new_shape[0] = weight.size(0)
    scaled_weight = torch.mul(scaled_weight, next_equalization_scale.view(new_shape))

    modules[node.target].weight = nn.Parameter(scaled_weight)

    # Multiply the bias element wise by the next equalization scale
    bias = modules[node.target].bias
    assert(isinstance(bias, torch.Tensor))

    scaled_bias = torch.mul(bias, next_equalization_scale)
    modules[node.target].bias = nn.Parameter(scaled_bias)

def scale_weight_functional(
    op_node: Node,
    model: GraphModule,
    modules: Dict[str, nn.Module],
    equalization_scale: torch.Tensor,
    next_equalization_scale: Optional[torch.Tensor],
) -> None:
    """ Scales the weight value for functional layers
    """

    # Get the get_attr(weight) node
    weight_eq_obs_node = maybe_get_weight_eq_obs_node(op_node, modules)
    if weight_eq_obs_node is None:
        return

    weight_quant_obs_node = weight_eq_obs_node.args[0]
    if weight_quant_obs_node is None:
        return
    assert(isinstance(weight_quant_obs_node, Node) and 
           isinstance(modules[str(weight_quant_obs_node.target)], ObserverBase))

    weight_node = weight_quant_obs_node.args[0]
    if weight_node is None:
        return
    assert(isinstance(weight_node, Node) and weight_node.op == 'get_attr')

<<<<<<< HEAD
    assert(weight_node.op == 'get_attr')
    weight_parent_name, weight_name = _parent_name(weight_node.target)
    weight = getattr(modules[weight_parent_name], weight_name)
=======
    parent_name, name = _parent_name(weight_node.target)
    weight = getattr(modules[parent_name], name)
>>>>>>> f639a7ae

    # Scale the weights for input-weight equalization
    # If the following layer needs to be equalized then we will multiply its scale
    scaled_weight = torch.mul(weight, torch.reciprocal(equalization_scale))

    if next_equalization_scale is None:
        setattr(modules[weight_parent_name], weight_name, scaled_weight)
        return

    # Multiply the weights row wise by the next equalization scale
    new_shape = [1] * weight.ndim
    new_shape[0] = weight.size(0)
    scaled_weight = torch.mul(scaled_weight, next_equalization_scale.view(new_shape))

    setattr(modules[weight_parent_name], weight_name, scaled_weight)
    assert(torch.allclose(model.get_buffer(str(weight_node.target)), scaled_weight))

    # Multiply the bias element wise by the next equalization scale
    bias_node = None
    for node, _ in op_node.users.items():
        # Find the node containing the weight values
        if node.op == 'get_attr' and 'bias' in node.name:
            bias_node = node
            break
    if bias_node is None:
        return

    bias_parent_name, bias_name = _parent_name(bias_node.target)
    bias = getattr(modules[bias_parent_name], bias_name)

    scaled_bias = torch.mul(bias, next_equalization_scale)
    setattr(modules[bias_parent_name], bias_name, scaled_bias)

def clear_weight_quant_obs_node(op_node: Node, modules: Dict[str, nn.Module]) -> None:
    """ Given the operation node, we want find the corresponding quantization
    observer and reset its min/max values
    """
    weight_eq_obs_node = maybe_get_weight_eq_obs_node(op_node, modules)
    if weight_eq_obs_node is None:
        return

    weight_quant_obs_node = weight_eq_obs_node.args[0]
    if weight_quant_obs_node is None:
        return
    assert(isinstance(weight_quant_obs_node, Node))

    weight_quant_obs = modules[str(weight_quant_obs_node.target)]
    assert(isinstance(modules[str(weight_quant_obs_node.target)], ObserverBase))
    weight_quant_obs.min_val = torch.tensor(float("inf"))
    weight_quant_obs.max_val = torch.tensor(float("-inf"))

def remove_node(model: GraphModule, node: Node, prev_node: Node):
    """ Removes the given node from the model by replacing all of its users with
    the given previous node
    """
    # For all of the current node's users, replace the current node with
    # the input quantization observer node
    orig_users = list(node.users.keys())
    for user_node in orig_users:
        user_node.replace_input_with(node, prev_node)

    # Erase the InputEqualizationObserver node
    model.graph.erase_node(node)

def update_obs_for_equalization(model: GraphModule, modules: Dict[str, nn.Module]) -> Dict[str, _WeightEqualizationObserver]:
    """ Update all of the observer's equalization scale. For each
    InputEqualizationObserver, we will find the location of the next
    WeightEqualizationObserver, create it, and calculate the equalization scale
    based on the two observers.

    We will then return a dictionary mapping operation node names to
    the corresponding WeightEqualizationObservers for that operation.
    """
    weight_eq_obs_dict = {}
    for node in model.graph.nodes:
        if node.op == 'call_module' and isinstance(modules[node.target], _InputEqualizationObserver):
            input_eq_obs = modules[node.target]
            assert(isinstance(input_eq_obs, _InputEqualizationObserver))
            op_node, weight_eq_obs = get_op_node_and_weight_eq_obs(node, model, modules)

            if op_node is None or weight_eq_obs is None:
                continue

            if op_node.op == 'call_module':
                # Calibrate the weight equalization observer since it has just
                # been created
                weight_eq_obs(modules[str(op_node.target)].weight)

            # Calculate and set the equalization scale values
            equalization_scale = calculate_equalization_scale(input_eq_obs, weight_eq_obs)
            input_eq_obs.set_equalization_scale(equalization_scale)
            weight_eq_obs.set_equalization_scale(equalization_scale)

            weight_eq_obs_dict[op_node.name] = weight_eq_obs

    return weight_eq_obs_dict

def convert_eq_obs(
    model: GraphModule,
    modules: Dict[str, nn.Module],
    weight_eq_obs_dict: Dict[str, _WeightEqualizationObserver],
) -> None:
    """ Converts the equalization operations and updates the other nodes in the
    following way:
        - Removes the input equalization observers and inserts a mul operator
          along with an equalization scale node wherever applicable (we do not
          want to insert a mul operator between connecting linear layers).
        - Updates the input quantization observers with the scaled input min/max
          values.
        - Scales the weights by the current and next equalization scales.
        - Removes the weight equalization observer node if it exists.

    Before (after prepare):
                                    weight values
                                          |
                                    WeightQuantObs
                                          |
                                      WeightEqObs
                                          |
        x -> InpQuantObs -> InpEqObs -> linear -> OutQuantObs

    After this function:
                                              scaled weight values
                                                      |
       equalization scale                       WeightQuantObs
              |                                       |
        x -> mul -> InpQuantObs (scaled min/max) -> linear -> OutQuantObs

    After convert:
       equalization scale                 scaled weight values
              |                                    |
        x -> mul -> quantize_per_tensor -> quantized::linear

    Note that although the equalization observer appeared after the quantization
    observer after prepare_fx, the mul node appears before the quantization node
    after convert_fx. This is because placing the equalization observer after
    the quantization observer in prepare_fx would allow us to keep the invariant
    that the graph before the current node inserts its observers is not
    modified.

    Having the equalization observer before the quantization observer would also
    cause some inconsistences between the ordering of the quantization and
    equalization observers.
    For example, a single linear layer would look like:
        x -> InpEqObs1 -> InpQuantObs1 -> linear1 -> OutQuantObs1
    But between two connected linear layers, it would look like:
        linear1 -> OutQuantObs1 -> InpEqObs2 -> linear2 -> OutQuantObs2
    """
    for node in model.graph.nodes:
        if node.op == 'call_module' and isinstance(modules[node.target], _InputEqualizationObserver):
            inp_quant_obs_node = node.args[0]
            prev_node = inp_quant_obs_node.args[0]

            # Update the following input quantization observer's min/max values
            scale_input_observer(node, modules)

            # If the previous node is a layer that needs to be equalized, then
            # we will remove the current node because we do not need to add any
            # equalization nodes between two layers that need to be equalized

            # Before: linear1 (prev_node) -> output_quant_obs1 (inp_quant_obs_node) -> input_eq_obs2 (node) -> linear2
            # After: linear1 (prev_node) -> output_quant_obs1 (inp_quant_obs_node) -> linear2
            if node_supports_equalization(prev_node, modules):
                remove_node(model, node, inp_quant_obs_node)
                continue

            # Remove the InputEqualization node and add a mul operator before
            # the quantization observer node that appears before the equalization node
            # Before: x -> input_quant_obs -> input_eq_obs -> linear
            # After: x -> mul -> input_quant_obs -> linear

            # Create a node containing the equalization scale
            with model.graph.inserting_before(inp_quant_obs_node):
                get_new_eq_scale_name = get_new_attr_name_with_prefix(prev_node.name + '_equalization_scale')
                name = get_new_eq_scale_name(modules)
                setattr(model, name, modules[node.target].equalization_scale)
                eq_scale_node = model.graph.create_node('get_attr', name)

            # Create a node multiplying the input with the equalization scale
            with model.graph.inserting_after(eq_scale_node):
                inputs = (prev_node, eq_scale_node)
                mul_node = model.graph.create_node("call_function", torch.mul, inputs)

            # Set the mul nod to be the input_quant_obs_node's input instead of
            # the previous node
            inp_quant_obs_node.replace_input_with(prev_node, mul_node)
            remove_node(model, node, inp_quant_obs_node)

        elif weight_eq_obs_dict.get(node.name, None) is not None:
            weight_eq_obs = weight_eq_obs_dict.get(node.name)
            assert(isinstance(weight_eq_obs, _WeightEqualizationObserver))
            equalization_scale = weight_eq_obs.equalization_scale
            maybe_next_equalization_scale = maybe_get_next_equalization_scale(node, modules)

            # Scale the weight nodes
            if node.op == 'call_module':
                scale_weight_node(node, modules, equalization_scale, maybe_next_equalization_scale)
            elif node.op == 'call_function':
                scale_weight_functional(node, model, modules, equalization_scale, maybe_next_equalization_scale)

                weight_eq_obs_node = maybe_get_weight_eq_obs_node(node, modules)
                if weight_eq_obs_node is None:
                    return
                assert(isinstance(modules[str(weight_eq_obs_node.target)], _WeightEqualizationObserver))

                # Clear the quantization observer's min/max values so that they
                # can get updated later based on the new scale values
                clear_weight_quant_obs_node(node, modules)

                # Erase the weight equalization observer node
                prev_node = weight_eq_obs_node.args[0]
                remove_node(model, weight_eq_obs_node, prev_node)
            else:
                raise ValueError("Expected operation node to be 'call_module' or 'call_function" +
                                 f"Instead got node {node.name} as '{node.op}'.")

def _convert_equalization_ref(model: GraphModule):
    """ Reference function which applies changes needed for equalization, but
    does not quantize the nodes
    """
    modules = dict(model.named_modules(remove_duplicate=False))

    # Calculate the equalization scale, update the observers with the scaled
    # inputs, and scale the weight
    weight_eq_obs_dict = update_obs_for_equalization(model, modules)
    convert_eq_obs(model, modules, weight_eq_obs_dict)

    return GraphModule(model, model.graph)<|MERGE_RESOLUTION|>--- conflicted
+++ resolved
@@ -397,14 +397,8 @@
         return
     assert(isinstance(weight_node, Node) and weight_node.op == 'get_attr')
 
-<<<<<<< HEAD
-    assert(weight_node.op == 'get_attr')
     weight_parent_name, weight_name = _parent_name(weight_node.target)
     weight = getattr(modules[weight_parent_name], weight_name)
-=======
-    parent_name, name = _parent_name(weight_node.target)
-    weight = getattr(modules[parent_name], name)
->>>>>>> f639a7ae
 
     # Scale the weights for input-weight equalization
     # If the following layer needs to be equalized then we will multiply its scale
