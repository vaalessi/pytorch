--- conflicted
+++ resolved
@@ -183,118 +183,6 @@
     return out
 
 
-<<<<<<< HEAD
-def lu_unpack(LU_data, LU_pivots, unpack_data=True, unpack_pivots=True):
-    # type: (Tensor, Tensor, bool, bool) ->  (Tuple[Optional[Tensor], Optional[Tensor], Optional[Tensor]])
-    r"""Unpacks the data and pivots from a LU factorization of a tensor.
-
-    Returns a tuple of tensors as ``(the pivots, the L tensor, the U tensor)``.
-
-    Args:
-        LU_data (Tensor): the packed LU factorization data
-        LU_pivots (Tensor): the packed LU factorization pivots
-        unpack_data (bool): flag indicating if the data should be unpacked
-        unpack_pivots (bool): flag indicating if the pivots should be unpacked
-
-    Examples::
-
-        >>> A = torch.randn(2, 3, 3)
-        >>> A_LU, pivots = A.lu()
-        >>> P, A_L, A_U = torch.lu_unpack(A_LU, pivots)
-        >>>
-        >>> # can recover A from factorization
-        >>> A_ = torch.bmm(P, torch.bmm(A_L, A_U))
-
-        >>> # LU factorization of a rectangular matrix:
-        >>> A = torch.randn(2, 3, 2)
-        >>> A_LU, pivots = A.lu()
-        >>> P, A_L, A_U = torch.lu_unpack(A_LU, pivots)
-        >>> P
-        tensor([[[1., 0., 0.],
-                 [0., 1., 0.],
-                 [0., 0., 1.]],
-
-                [[0., 0., 1.],
-                 [0., 1., 0.],
-                 [1., 0., 0.]]])
-        >>> A_L
-        tensor([[[ 1.0000,  0.0000],
-                 [ 0.4763,  1.0000],
-                 [ 0.3683,  0.1135]],
-
-                [[ 1.0000,  0.0000],
-                 [ 0.2957,  1.0000],
-                 [-0.9668, -0.3335]]])
-        >>> A_U
-        tensor([[[ 2.1962,  1.0881],
-                 [ 0.0000, -0.8681]],
-
-                [[-1.0947,  0.3736],
-                 [ 0.0000,  0.5718]]])
-        >>> A_ = torch.bmm(P, torch.bmm(A_L, A_U))
-        >>> torch.linalg.norm(A_ - A)
-        tensor(2.9802e-08)
-    """
-    if has_torch_function_variadic(LU_data, LU_pivots):
-        return handle_torch_function(
-            lu_unpack, (LU_data, LU_pivots), LU_data, LU_pivots,
-            unpack_data=unpack_data,
-            unpack_pivots=unpack_pivots)
-    shape = LU_data.shape
-    # In generalized LU factorization, the following shape relations hold:
-    #   A.shape[-2:] == (m, n)
-    #   P.shape[-2:] == (m, m)
-    #   L.shape[-2:] == (m, k)
-    #   U.shape[-2:] == (k, n)
-    # where k = min(m, n)
-    m, n = shape[-2:]
-    k = min(m, n)
-    if unpack_data:
-        U: Optional[Tensor] = LU_data.triu()
-        assert U is not None
-        if m != k:
-            U = U.narrow(-2, 0, k)
-        L: Optional[Tensor] = LU_data.tril()
-        assert L is not None
-        if k != n:
-            L = L.narrow(-1, 0, k)
-        L.diagonal(dim1=-2, dim2=-1).fill_(1)
-    else:
-        L = U = None
-
-    if unpack_pivots:
-        LU_pivots_zero_idx = LU_pivots - 1
-        if LU_data.dim() > 2:
-            P: Optional[Tensor] = torch.eye(m, device=LU_data.device,
-                                            dtype=LU_data.dtype) \
-                .expand(shape[:-1] + (m,)) \
-                .clone(memory_format=torch.contiguous_format)
-            assert P is not None
-
-            # TODO: rewrite when TorchScript supports product and map as
-            # product(*map(lambda x: list(range(x)), shape[:-2])) when issue 33781 is fixed
-            indices = _indices_product(shape[:-2])
-            for idx in indices:
-                final_order = list(range(m))
-                for k, j in enumerate(_index_tensor_with_indices_list(LU_pivots_zero_idx, idx)):
-                    final_order[k], final_order[j] = final_order[j], final_order[k]
-                # TODO: remove _index_tensor_with_indices_list when TorchScript supports indexing Tensor with list
-                p_idx = _index_tensor_with_indices_list(P, idx)
-                p_idx.copy_(p_idx.index_select(1, torch.as_tensor(final_order, device=LU_pivots.device)))
-        else:
-            P = torch.eye(m, device=LU_data.device, dtype=LU_data.dtype)
-            final_order = list(range(m))
-            for k, j, in enumerate(LU_pivots_zero_idx):
-                final_order[k], final_order[j] = final_order[j], final_order[k]
-            P = P.index_select(1, torch.as_tensor(final_order, device=LU_pivots.device))
-    else:
-        P = None
-
-    return P, L, U
-
-
-=======
->>>>>>> ff982ef7
 def einsum(equation, *operands):
     r"""einsum(equation, *operands) -> Tensor
 
